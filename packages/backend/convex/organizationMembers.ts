import { v } from "convex/values";
import { mutation, query } from "./_generated/server";
<<<<<<< HEAD
import { auth } from "./auth";
import { getCurrentUser, requireOrganizationAccess } from "./helpers/getCurrentUser";
=======
import { authComponent } from "./auth";
import { getCurrentUser } from "./helpers/getCurrentUser";
>>>>>>> 5f692bb4

// List organization members (wrapper around Better Auth members)
export const list = query({
	args: {
		organizationId: v.string(), // Better Auth uses string IDs
		includeInactive: v.optional(v.boolean()),
	},
	handler: async (ctx, args) => {
<<<<<<< HEAD
		const { user } = await requireOrganizationAccess(ctx, args.organizationId);
=======
		const authUser = await authComponent.getAuthUser(ctx);
		if (!authUser || !authUser.userId) {
			throw new Error("Not authenticated");
		}

		// Check if user is a member
		const userMembership = await ctx.db
			.query("member")
			.filter((q) =>
				q.and(
					q.eq(q.field("organizationId"), args.organizationId),
					q.eq(q.field("userId"), authUser.userId)
				)
			)
			.first();

		if (!userMembership) {
			throw new Error("Not a member of this organization");
		}
>>>>>>> 5f692bb4

		// Get all members from Better Auth
		const members = await ctx.db
			.query("member")
			.filter((q) => q.eq(q.field("organizationId"), args.organizationId))
			.collect();

		// Enrich member data
		const enrichedMembers = await Promise.all(
			members.map(async (member) => {
				// Get user from Better Auth user table
				const betterAuthUser = await ctx.db
					.query("user")
					.filter((q) => q.eq(q.field("_id"), member.userId))
					.first();
				
				// Try to get user from users table as well for custom data
				let customUser = null;
				if (betterAuthUser) {
					customUser = await ctx.db
						.query("users")
						.withIndex("by_betterAuthId", (q) => q.eq("betterAuthId", member.userId))
						.first();
					
					if (!customUser && betterAuthUser.email) {
						// Fallback to email lookup
						customUser = await ctx.db
							.query("users")
							.withIndex("by_email", (q) => q.eq("email", betterAuthUser.email))
							.first();
					}
				}

				return {
					_id: member._id,
					userId: member.userId,
					organizationId: member.organizationId,
					role: member.role,
					joinedAt: member.createdAt,
					user: betterAuthUser ? {
						_id: betterAuthUser._id,
						name: betterAuthUser.name,
						email: betterAuthUser.email,
						image: betterAuthUser.image,
						// Include custom user data if available
						avatarUrl: customUser?.avatarUrl || betterAuthUser.image,
						phone: customUser?.phone,
						position: customUser?.position,
						status: customUser?.status,
					} : null,
				};
			})
		);

		return enrichedMembers.filter((m) => m.user !== null);
	},
});

// Get member by user ID
export const getByUserId = query({
	args: {
		organizationId: v.string(),
		userId: v.string(),
	},
	handler: async (ctx, args) => {
<<<<<<< HEAD
		const { user } = await requireOrganizationAccess(ctx, args.organizationId);
=======
		const authUser = await authComponent.getAuthUser(ctx);
		if (!authUser || !authUser.userId) {
			throw new Error("Not authenticated");
		}

		// Check if requester is a member
		const requesterMembership = await ctx.db
			.query("member")
			.filter((q) =>
				q.and(
					q.eq(q.field("organizationId"), args.organizationId),
					q.eq(q.field("userId"), authUser.userId)
				)
			)
			.first();

		if (!requesterMembership) {
			throw new Error("Not a member of this organization");
		}
>>>>>>> 5f692bb4

		// Get the requested member
		const member = await ctx.db
			.query("member")
			.filter((q) =>
				q.and(
					q.eq(q.field("organizationId"), args.organizationId),
					q.eq(q.field("userId"), args.userId)
				)
			)
			.first();

		if (!member) {
			return null;
		}

		// Get user details
		const betterAuthUser = await ctx.db
			.query("user")
			.filter((q) => q.eq(q.field("_id"), member.userId))
			.first();
		
		let customUser = null;
		if (betterAuthUser) {
			customUser = await ctx.db
				.query("users")
				.withIndex("by_betterAuthId", (q) => q.eq("betterAuthId", member.userId))
				.first();
		}

		return {
			...member,
			user: betterAuthUser ? {
				_id: betterAuthUser._id,
				name: betterAuthUser.name,
				email: betterAuthUser.email,
				image: betterAuthUser.image,
				customData: customUser,
			} : null,
		};
	},
});

// Get current user's membership in an organization
export const getCurrentUserMembership = query({
	args: {
		organizationId: v.string(),
	},
	handler: async (ctx, args) => {
<<<<<<< HEAD
		// Get current user and check organization access
		const { user, membership } = await requireOrganizationAccess(ctx, args.organizationId);

		// Check if user has admin role
		const role = await ctx.db.get(membership.roleId);
		if (!role || (role.name !== "admin" && role.name !== "owner")) {
			throw new Error("Insufficient permissions");
=======
		const authUser = await authComponent.getAuthUser(ctx);
		if (!authUser || !authUser.userId) {
			throw new Error("Not authenticated");
		}

		const membership = await ctx.db
			.query("member")
			.filter((q) =>
				q.and(
					q.eq(q.field("organizationId"), args.organizationId),
					q.eq(q.field("userId"), authUser.userId)
				)
			)
			.first();

		return membership;
	},
});

// Check if user is admin or owner
export const isAdminOrOwner = query({
	args: {
		organizationId: v.string(),
	},
	handler: async (ctx, args) => {
		const authUser = await authComponent.getAuthUser(ctx);
		if (!authUser || !authUser.userId) {
			return false;
>>>>>>> 5f692bb4
		}

		const membership = await ctx.db
			.query("member")
			.filter((q) =>
				q.and(
					q.eq(q.field("organizationId"), args.organizationId),
					q.eq(q.field("userId"), authUser.userId)
				)
			)
			.first();

<<<<<<< HEAD
		if (!targetMembership) {
			throw new Error("Member not found");
		}

		// Get current role of target member
		const currentRole = await ctx.db.get(targetMembership.roleId);

		// Prevent removing the last admin
		if (currentRole?.name === "admin") {
			const adminCount = await ctx.db
				.query("organizationMembers")
				.withIndex("by_organization", (q) =>
					q.eq("organizationId", args.organizationId),
				)
				.filter((q) =>
					q.and(
						q.eq(q.field("isActive"), true),
						q.eq(q.field("roleId"), targetMembership.roleId),
					),
				)
				.collect();

			const newRole = await ctx.db.get(args.roleId);
			if (adminCount.length === 1 && newRole?.name !== "admin") {
				throw new Error("Cannot remove the last admin");
			}
=======
		if (!membership) {
			return false;
>>>>>>> 5f692bb4
		}

		return membership.role === "admin" || membership.role === "owner";
	},
});

// Check if user is member
export const isMember = query({
	args: {
		organizationId: v.string(),
		userId: v.optional(v.string()),
	},
	handler: async (ctx, args) => {
<<<<<<< HEAD
		// Get current user and check organization access
		const { user, membership } = await requireOrganizationAccess(ctx, args.organizationId);

		// Check if user has admin role
		const role = await ctx.db.get(membership.roleId);
		if (!role || (role.name !== "admin" && role.name !== "owner")) {
			throw new Error("Insufficient permissions");
		}

		// Get target member
		const targetMembership = await ctx.db
			.query("organizationMembers")
			.withIndex("by_org_user", (q) =>
				q.eq("organizationId", args.organizationId).eq("userId", args.userId),
			)
			.first();
=======
		const authUser = await authComponent.getAuthUser(ctx);
		if (!authUser || !authUser.userId) {
			return false;
		}

		const userIdToCheck = args.userId || authUser.userId;

		const membership = await ctx.db
			.query("member")
			.filter((q) =>
				q.and(
					q.eq(q.field("organizationId"), args.organizationId),
					q.eq(q.field("userId"), userIdToCheck)
				)
			)
			.first();

		return !!membership;
	},
});
>>>>>>> 5f692bb4

// Get user's role in organization
export const getUserRole = query({
	args: {
		organizationId: v.string(),
		userId: v.optional(v.string()),
	},
	handler: async (ctx, args) => {
		const authUser = await authComponent.getAuthUser(ctx);
		if (!authUser || !authUser.userId) {
			throw new Error("Not authenticated");
		}

		const userIdToCheck = args.userId || authUser.userId;

		const membership = await ctx.db
			.query("member")
			.filter((q) =>
				q.and(
					q.eq(q.field("organizationId"), args.organizationId),
					q.eq(q.field("userId"), userIdToCheck)
				)
			)
			.first();

		if (!membership) {
			return null;
		}

		return membership.role;
	},
});

// Count organization members
export const count = query({
	args: {
		organizationId: v.string(),
	},
	handler: async (ctx, args) => {
<<<<<<< HEAD
		const member = await ctx.db.get(args.memberId);
		if (!member) {
			throw new Error("Member not found");
		}

		// Get current user and check organization access
		const { user, membership } = await requireOrganizationAccess(ctx, member.organizationId);

		const requesterRole = await ctx.db.get(membership.roleId);
		if (!requesterRole || (requesterRole.name !== "admin" && requesterRole.name !== "owner")) {
			throw new Error("Only admins can deactivate members");
		}

		// Cannot deactivate self
		if (member.userId === user._id) {
			throw new Error("Cannot deactivate yourself");
		}
=======
		const authUser = await authComponent.getAuthUser(ctx);
		if (!authUser || !authUser.userId) {
			throw new Error("Not authenticated");
		}

		// Check if user is a member
		const userMembership = await ctx.db
			.query("member")
			.filter((q) =>
				q.and(
					q.eq(q.field("organizationId"), args.organizationId),
					q.eq(q.field("userId"), authUser.userId)
				)
			)
			.first();

		if (!userMembership) {
			throw new Error("Not a member of this organization");
		}

		const members = await ctx.db
			.query("member")
			.filter((q) => q.eq(q.field("organizationId"), args.organizationId))
			.collect();
>>>>>>> 5f692bb4

		return members.length;
	},
});

// Get members by role
export const getByRole = query({
	args: {
		organizationId: v.string(),
		role: v.string(),
	},
	handler: async (ctx, args) => {
<<<<<<< HEAD
		// Get current user and check organization access
		const { user, membership } = await requireOrganizationAccess(ctx, args.organizationId);
=======
		const authUser = await authComponent.getAuthUser(ctx);
		if (!authUser || !authUser.userId) {
			throw new Error("Not authenticated");
		}

		// Check if user is a member
		const userMembership = await ctx.db
			.query("member")
			.filter((q) =>
				q.and(
					q.eq(q.field("organizationId"), args.organizationId),
					q.eq(q.field("userId"), authUser.userId)
				)
			)
			.first();

		if (!userMembership) {
			throw new Error("Not a member of this organization");
		}
>>>>>>> 5f692bb4

		const members = await ctx.db
			.query("member")
			.filter((q) =>
				q.and(
					q.eq(q.field("organizationId"), args.organizationId),
					q.eq(q.field("role"), args.role)
				)
			)
			.collect();

		// Enrich with user data
		const enrichedMembers = await Promise.all(
			members.map(async (member) => {
				const betterAuthUser = await ctx.db
					.query("user")
					.filter((q) => q.eq(q.field("_id"), member.userId))
					.first();

				return {
					...member,
					user: betterAuthUser,
				};
			})
		);

		return enrichedMembers;
	},
});

// Legacy support - map old function names
export const get = getByUserId;
export const checkMembership = isMember;<|MERGE_RESOLUTION|>--- conflicted
+++ resolved
@@ -1,12 +1,7 @@
 import { v } from "convex/values";
 import { mutation, query } from "./_generated/server";
-<<<<<<< HEAD
-import { auth } from "./auth";
-import { getCurrentUser, requireOrganizationAccess } from "./helpers/getCurrentUser";
-=======
 import { authComponent } from "./auth";
 import { getCurrentUser } from "./helpers/getCurrentUser";
->>>>>>> 5f692bb4
 
 // List organization members (wrapper around Better Auth members)
 export const list = query({
@@ -15,9 +10,6 @@
 		includeInactive: v.optional(v.boolean()),
 	},
 	handler: async (ctx, args) => {
-<<<<<<< HEAD
-		const { user } = await requireOrganizationAccess(ctx, args.organizationId);
-=======
 		const authUser = await authComponent.getAuthUser(ctx);
 		if (!authUser || !authUser.userId) {
 			throw new Error("Not authenticated");
@@ -29,15 +21,14 @@
 			.filter((q) =>
 				q.and(
 					q.eq(q.field("organizationId"), args.organizationId),
-					q.eq(q.field("userId"), authUser.userId)
-				)
+					q.eq(q.field("userId"), authUser.userId),
+				),
 			)
 			.first();
 
 		if (!userMembership) {
 			throw new Error("Not a member of this organization");
 		}
->>>>>>> 5f692bb4
 
 		// Get all members from Better Auth
 		const members = await ctx.db
@@ -53,15 +44,17 @@
 					.query("user")
 					.filter((q) => q.eq(q.field("_id"), member.userId))
 					.first();
-				
+
 				// Try to get user from users table as well for custom data
 				let customUser = null;
 				if (betterAuthUser) {
 					customUser = await ctx.db
 						.query("users")
-						.withIndex("by_betterAuthId", (q) => q.eq("betterAuthId", member.userId))
+						.withIndex("by_betterAuthId", (q) =>
+							q.eq("betterAuthId", member.userId),
+						)
 						.first();
-					
+
 					if (!customUser && betterAuthUser.email) {
 						// Fallback to email lookup
 						customUser = await ctx.db
@@ -77,94 +70,96 @@
 					organizationId: member.organizationId,
 					role: member.role,
 					joinedAt: member.createdAt,
-					user: betterAuthUser ? {
+					user: betterAuthUser
+						? {
+								_id: betterAuthUser._id,
+								name: betterAuthUser.name,
+								email: betterAuthUser.email,
+								image: betterAuthUser.image,
+								// Include custom user data if available
+								avatarUrl: customUser?.avatarUrl || betterAuthUser.image,
+								phone: customUser?.phone,
+								position: customUser?.position,
+								status: customUser?.status,
+							}
+						: null,
+				};
+			}),
+		);
+
+		return enrichedMembers.filter((m) => m.user !== null);
+	},
+});
+
+// Get member by user ID
+export const getByUserId = query({
+	args: {
+		organizationId: v.string(),
+		userId: v.string(),
+	},
+	handler: async (ctx, args) => {
+		const authUser = await authComponent.getAuthUser(ctx);
+		if (!authUser || !authUser.userId) {
+			throw new Error("Not authenticated");
+		}
+
+		// Check if requester is a member
+		const requesterMembership = await ctx.db
+			.query("member")
+			.filter((q) =>
+				q.and(
+					q.eq(q.field("organizationId"), args.organizationId),
+					q.eq(q.field("userId"), authUser.userId),
+				),
+			)
+			.first();
+
+		if (!requesterMembership) {
+			throw new Error("Not a member of this organization");
+		}
+
+		// Get the requested member
+		const member = await ctx.db
+			.query("member")
+			.filter((q) =>
+				q.and(
+					q.eq(q.field("organizationId"), args.organizationId),
+					q.eq(q.field("userId"), args.userId),
+				),
+			)
+			.first();
+
+		if (!member) {
+			return null;
+		}
+
+		// Get user details
+		const betterAuthUser = await ctx.db
+			.query("user")
+			.filter((q) => q.eq(q.field("_id"), member.userId))
+			.first();
+
+		let customUser = null;
+		if (betterAuthUser) {
+			customUser = await ctx.db
+				.query("users")
+				.withIndex("by_betterAuthId", (q) =>
+					q.eq("betterAuthId", member.userId),
+				)
+				.first();
+		}
+
+		return {
+			...member,
+			user: betterAuthUser
+				? {
 						_id: betterAuthUser._id,
 						name: betterAuthUser.name,
 						email: betterAuthUser.email,
 						image: betterAuthUser.image,
-						// Include custom user data if available
-						avatarUrl: customUser?.avatarUrl || betterAuthUser.image,
-						phone: customUser?.phone,
-						position: customUser?.position,
-						status: customUser?.status,
-					} : null,
-				};
-			})
-		);
-
-		return enrichedMembers.filter((m) => m.user !== null);
-	},
-});
-
-// Get member by user ID
-export const getByUserId = query({
-	args: {
-		organizationId: v.string(),
-		userId: v.string(),
-	},
-	handler: async (ctx, args) => {
-<<<<<<< HEAD
-		const { user } = await requireOrganizationAccess(ctx, args.organizationId);
-=======
-		const authUser = await authComponent.getAuthUser(ctx);
-		if (!authUser || !authUser.userId) {
-			throw new Error("Not authenticated");
-		}
-
-		// Check if requester is a member
-		const requesterMembership = await ctx.db
-			.query("member")
-			.filter((q) =>
-				q.and(
-					q.eq(q.field("organizationId"), args.organizationId),
-					q.eq(q.field("userId"), authUser.userId)
-				)
-			)
-			.first();
-
-		if (!requesterMembership) {
-			throw new Error("Not a member of this organization");
-		}
->>>>>>> 5f692bb4
-
-		// Get the requested member
-		const member = await ctx.db
-			.query("member")
-			.filter((q) =>
-				q.and(
-					q.eq(q.field("organizationId"), args.organizationId),
-					q.eq(q.field("userId"), args.userId)
-				)
-			)
-			.first();
-
-		if (!member) {
-			return null;
-		}
-
-		// Get user details
-		const betterAuthUser = await ctx.db
-			.query("user")
-			.filter((q) => q.eq(q.field("_id"), member.userId))
-			.first();
-		
-		let customUser = null;
-		if (betterAuthUser) {
-			customUser = await ctx.db
-				.query("users")
-				.withIndex("by_betterAuthId", (q) => q.eq("betterAuthId", member.userId))
-				.first();
-		}
-
-		return {
-			...member,
-			user: betterAuthUser ? {
-				_id: betterAuthUser._id,
-				name: betterAuthUser.name,
-				email: betterAuthUser.email,
-				image: betterAuthUser.image,
-				customData: customUser,
-			} : null,
+						customData: customUser,
+					}
+				: null,
 		};
 	},
 });
@@ -175,15 +170,6 @@
 		organizationId: v.string(),
 	},
 	handler: async (ctx, args) => {
-<<<<<<< HEAD
-		// Get current user and check organization access
-		const { user, membership } = await requireOrganizationAccess(ctx, args.organizationId);
-
-		// Check if user has admin role
-		const role = await ctx.db.get(membership.roleId);
-		if (!role || (role.name !== "admin" && role.name !== "owner")) {
-			throw new Error("Insufficient permissions");
-=======
 		const authUser = await authComponent.getAuthUser(ctx);
 		if (!authUser || !authUser.userId) {
 			throw new Error("Not authenticated");
@@ -194,8 +180,8 @@
 			.filter((q) =>
 				q.and(
 					q.eq(q.field("organizationId"), args.organizationId),
-					q.eq(q.field("userId"), authUser.userId)
-				)
+					q.eq(q.field("userId"), authUser.userId),
+				),
 			)
 			.first();
 
@@ -212,7 +198,6 @@
 		const authUser = await authComponent.getAuthUser(ctx);
 		if (!authUser || !authUser.userId) {
 			return false;
->>>>>>> 5f692bb4
 		}
 
 		const membership = await ctx.db
@@ -220,42 +205,13 @@
 			.filter((q) =>
 				q.and(
 					q.eq(q.field("organizationId"), args.organizationId),
-					q.eq(q.field("userId"), authUser.userId)
-				)
-			)
-			.first();
-
-<<<<<<< HEAD
-		if (!targetMembership) {
-			throw new Error("Member not found");
-		}
-
-		// Get current role of target member
-		const currentRole = await ctx.db.get(targetMembership.roleId);
-
-		// Prevent removing the last admin
-		if (currentRole?.name === "admin") {
-			const adminCount = await ctx.db
-				.query("organizationMembers")
-				.withIndex("by_organization", (q) =>
-					q.eq("organizationId", args.organizationId),
-				)
-				.filter((q) =>
-					q.and(
-						q.eq(q.field("isActive"), true),
-						q.eq(q.field("roleId"), targetMembership.roleId),
-					),
-				)
-				.collect();
-
-			const newRole = await ctx.db.get(args.roleId);
-			if (adminCount.length === 1 && newRole?.name !== "admin") {
-				throw new Error("Cannot remove the last admin");
-			}
-=======
+					q.eq(q.field("userId"), authUser.userId),
+				),
+			)
+			.first();
+
 		if (!membership) {
 			return false;
->>>>>>> 5f692bb4
 		}
 
 		return membership.role === "admin" || membership.role === "owner";
@@ -269,24 +225,6 @@
 		userId: v.optional(v.string()),
 	},
 	handler: async (ctx, args) => {
-<<<<<<< HEAD
-		// Get current user and check organization access
-		const { user, membership } = await requireOrganizationAccess(ctx, args.organizationId);
-
-		// Check if user has admin role
-		const role = await ctx.db.get(membership.roleId);
-		if (!role || (role.name !== "admin" && role.name !== "owner")) {
-			throw new Error("Insufficient permissions");
-		}
-
-		// Get target member
-		const targetMembership = await ctx.db
-			.query("organizationMembers")
-			.withIndex("by_org_user", (q) =>
-				q.eq("organizationId", args.organizationId).eq("userId", args.userId),
-			)
-			.first();
-=======
 		const authUser = await authComponent.getAuthUser(ctx);
 		if (!authUser || !authUser.userId) {
 			return false;
@@ -299,15 +237,14 @@
 			.filter((q) =>
 				q.and(
 					q.eq(q.field("organizationId"), args.organizationId),
-					q.eq(q.field("userId"), userIdToCheck)
-				)
+					q.eq(q.field("userId"), userIdToCheck),
+				),
 			)
 			.first();
 
 		return !!membership;
 	},
 });
->>>>>>> 5f692bb4
 
 // Get user's role in organization
 export const getUserRole = query({
@@ -328,8 +265,8 @@
 			.filter((q) =>
 				q.and(
 					q.eq(q.field("organizationId"), args.organizationId),
-					q.eq(q.field("userId"), userIdToCheck)
-				)
+					q.eq(q.field("userId"), userIdToCheck),
+				),
 			)
 			.first();
 
@@ -347,25 +284,6 @@
 		organizationId: v.string(),
 	},
 	handler: async (ctx, args) => {
-<<<<<<< HEAD
-		const member = await ctx.db.get(args.memberId);
-		if (!member) {
-			throw new Error("Member not found");
-		}
-
-		// Get current user and check organization access
-		const { user, membership } = await requireOrganizationAccess(ctx, member.organizationId);
-
-		const requesterRole = await ctx.db.get(membership.roleId);
-		if (!requesterRole || (requesterRole.name !== "admin" && requesterRole.name !== "owner")) {
-			throw new Error("Only admins can deactivate members");
-		}
-
-		// Cannot deactivate self
-		if (member.userId === user._id) {
-			throw new Error("Cannot deactivate yourself");
-		}
-=======
 		const authUser = await authComponent.getAuthUser(ctx);
 		if (!authUser || !authUser.userId) {
 			throw new Error("Not authenticated");
@@ -377,8 +295,8 @@
 			.filter((q) =>
 				q.and(
 					q.eq(q.field("organizationId"), args.organizationId),
-					q.eq(q.field("userId"), authUser.userId)
-				)
+					q.eq(q.field("userId"), authUser.userId),
+				),
 			)
 			.first();
 
@@ -390,7 +308,6 @@
 			.query("member")
 			.filter((q) => q.eq(q.field("organizationId"), args.organizationId))
 			.collect();
->>>>>>> 5f692bb4
 
 		return members.length;
 	},
@@ -403,10 +320,6 @@
 		role: v.string(),
 	},
 	handler: async (ctx, args) => {
-<<<<<<< HEAD
-		// Get current user and check organization access
-		const { user, membership } = await requireOrganizationAccess(ctx, args.organizationId);
-=======
 		const authUser = await authComponent.getAuthUser(ctx);
 		if (!authUser || !authUser.userId) {
 			throw new Error("Not authenticated");
@@ -418,23 +331,22 @@
 			.filter((q) =>
 				q.and(
 					q.eq(q.field("organizationId"), args.organizationId),
-					q.eq(q.field("userId"), authUser.userId)
-				)
+					q.eq(q.field("userId"), authUser.userId),
+				),
 			)
 			.first();
 
 		if (!userMembership) {
 			throw new Error("Not a member of this organization");
 		}
->>>>>>> 5f692bb4
 
 		const members = await ctx.db
 			.query("member")
 			.filter((q) =>
 				q.and(
 					q.eq(q.field("organizationId"), args.organizationId),
-					q.eq(q.field("role"), args.role)
-				)
+					q.eq(q.field("role"), args.role),
+				),
 			)
 			.collect();
 
@@ -450,7 +362,7 @@
 					...member,
 					user: betterAuthUser,
 				};
-			})
+			}),
 		);
 
 		return enrichedMembers;
