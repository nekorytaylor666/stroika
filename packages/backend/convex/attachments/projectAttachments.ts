--- conflicted
+++ resolved
@@ -31,32 +31,11 @@
 			.order("desc")
 			.collect();
 
-<<<<<<< HEAD
 		// Filter to only include attachments from our project's tasks
 		let filteredItems = result.page.filter(
 			(attachment) =>
 				attachment.projectId && attachment.projectId === args.projectId,
 		);
-=======
-		// Filter to get matching attachments
-		const matchingAttachments = allAttachments.filter((attachment) => {
-			// Directly linked to project
-			if (attachment.projectId === args.projectId) {
-				return true;
-			}
-			// Linked to a project task (issueId must exist for this to match)
-			if (attachment.issueId && taskIds.has(attachment.issueId)) {
-				return true;
-			}
-			return false;
-		});
-
-		// Sort by uploadedAt descending (most recent first)
-		matchingAttachments.sort((a, b) => b.uploadedAt - a.uploadedAt);
-
-		// Apply filters before pagination
-		let filteredItems = matchingAttachments;
->>>>>>> e46ece51
 
 		console.log(filteredItems);
 
@@ -202,23 +181,9 @@
 			.order("desc")
 			.collect();
 
-<<<<<<< HEAD
 		let filteredAttachments = allAttachments.filter(
 			(att) => att.projectId && att.projectId === args.projectId,
 		);
-=======
-		let filteredAttachments = allAttachments.filter((att) => {
-			// Directly linked to project
-			if (att.projectId === args.projectId) {
-				return true;
-			}
-			// Linked to a project task (issueId must exist for this to match)
-			if (att.issueId && taskIds.has(att.issueId as any)) {
-				return true;
-			}
-			return false;
-		});
->>>>>>> e46ece51
 
 		// Apply search filter
 		if (args.search) {
@@ -263,13 +228,8 @@
 		const enrichedItems = await Promise.all(
 			paginatedItems.map(async (attachment) => {
 				const [issue, uploader, fileUrl] = await Promise.all([
-<<<<<<< HEAD
 					attachment.issueId ? ctx.db.get(attachment.issueId) : null,
 					ctx.db.get(attachment.uploadedBy),
-=======
-					attachment.issueId ? ctx.db.get(attachment.issueId as any) : null,
-					ctx.db.get(attachment.uploadedBy as any),
->>>>>>> e46ece51
 					ctx.storage.getUrl(attachment.fileUrl as any),
 				]);
 
