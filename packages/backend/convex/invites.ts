import { v } from "convex/values";
import { Id } from "./_generated/dataModel";
import { mutation, query } from "./_generated/server";
import { auth } from "./auth";
import {
	getCurrentUser,
	requireOrganizationAccess,
} from "./helpers/getCurrentUser";
import { checkPermission } from "./permissions/utils";

// Generate a random invite code
function generateInviteCode(): string {
	const chars = "ABCDEFGHIJKLMNOPQRSTUVWXYZ0123456789";
	let code = "";
	for (let i = 0; i < 8; i++) {
		code += chars.charAt(Math.floor(Math.random() * chars.length));
	}
	return code;
}

// Create an invite link
export const createInvite = mutation({
	args: {
		organizationId: v.id("organizations"),
		email: v.string(),
		roleId: v.id("roles"),
		expiresInDays: v.optional(v.number()),
	},
	handler: async (ctx, args) => {
		// Get current user and verify organization membership
		const { user, membership } = await requireOrganizationAccess(
			ctx,
			args.organizationId,
		);

		// Check if user has permission to invite using the permission system
		// const hasInvitePermission = await checkPermission(
		// 	ctx,
		// 	user._id,
		// 	"members",
		// 	"invite"
		// );

<<<<<<< HEAD
		// if (!hasInvitePermission) {
		// 	throw new Error("Insufficient permissions to invite users");
		// }
=======
		// Check if user has permission to invite
		if (membership.role !== "admin" && membership.role !== "owner") {
			throw new Error("Insufficient permissions to invite users");
		}
>>>>>>> 5f692bb4

		// Check organization settings
		const organization = await ctx.db.get(args.organizationId);
		if (!organization) {
			throw new Error("Organization not found");
		}

		// Default to allowing invites if settings not configured
		const allowInvites = organization.settings?.allowInvites !== false;
		if (!allowInvites) {
			throw new Error(
				"Invites are disabled for this organization. Please contact your organization owner to enable invites.",
			);
		}

		// Check if email already has a pending invite
		const existingInvite = await ctx.db
			.query("organizationInvites")
			.withIndex("by_email", (q) => q.eq("email", args.email))
			.filter((q) =>
				q.and(
					q.eq(q.field("organizationId"), args.organizationId),
					q.eq(q.field("status"), "pending"),
				),
			)
			.first();

		if (existingInvite) {
			throw new Error("An invite already exists for this email");
		}

		// Check if user is already a member
		const existingUser = await ctx.db
			.query("users")
			.withIndex("by_email", (q) => q.eq("email", args.email))
			.first();

		if (existingUser) {
			const existingMembership = await ctx.db
				.query("organizationMembers")
				.withIndex("by_org_user", (q) =>
					q
						.eq("organizationId", args.organizationId)
						.eq("userId", existingUser._id),
				)
				.first();

			if (existingMembership) {
				throw new Error("User is already a member of this organization");
			}
		}

		// Generate unique invite code
		let inviteCode = generateInviteCode();
		while (
			await ctx.db
				.query("organizationInvites")
				.withIndex("by_code", (q) => q.eq("inviteCode", inviteCode))
				.first()
		) {
			inviteCode = generateInviteCode();
		}

		// Create the invite
		const expiresInDays = args.expiresInDays || 7;
		const expiresAt = Date.now() + expiresInDays * 24 * 60 * 60 * 1000;

		const inviteId = await ctx.db.insert("organizationInvites", {
			organizationId: args.organizationId,
			email: args.email,
			inviteCode,
			roleId: args.roleId,
			invitedBy: user._id,
			expiresAt,
			status: "pending",
			createdAt: Date.now(),
		});

		return {
			inviteId,
			inviteCode,
			inviteUrl: `/invite/${inviteCode}`,
		};
	},
});

// Get invite by code
export const getInviteByCode = query({
	args: { inviteCode: v.string() },
	handler: async (ctx, args) => {
		const invite = await ctx.db
			.query("organizationInvites")
			.withIndex("by_code", (q) => q.eq("inviteCode", args.inviteCode))
			.first();

		if (!invite) {
			return null;
		}

		// Check if invite is expired
		if (invite.expiresAt < Date.now()) {
			return {
				...invite,
				isExpired: true,
			};
		}

		// Get organization details
		const organization = await ctx.db.get(invite.organizationId);
		const role = await ctx.db.get(invite.roleId);
		const invitedBy = await ctx.db.get(invite.invitedBy);

		return {
			...invite,
			isExpired: false,
			organization: organization
				? {
						_id: organization._id,
						name: organization.name,
						logoUrl: organization.logoUrl,
					}
				: null,
			role: role
				? {
						_id: role._id,
						name: role.name,
						displayName: role.displayName,
					}
				: null,
			invitedByUser: invitedBy
				? {
						name: invitedBy.name,
						email: invitedBy.email,
						avatarUrl: invitedBy.avatarUrl,
					}
				: null,
		};
	},
});

// Accept invite
export const acceptInvite = mutation({
	args: { inviteCode: v.string() },
	handler: async (ctx, args) => {
		// Get the invite first to validate it exists
		const invite = await ctx.db
			.query("organizationInvites")
			.withIndex("by_code", (q) => q.eq("inviteCode", args.inviteCode))
			.first();

		if (!invite) {
			throw new Error("Invalid invite code");
		}

		// Check if invite is expired
		if (invite.expiresAt < Date.now()) {
			throw new Error("Invite has expired");
		}

		// Check if invite is already accepted
		if (invite.status !== "pending") {
			throw new Error("Invite has already been used");
		}

		// Try to get authenticated user ID first
		const authUserId = await auth.getUserId(ctx);
		let user = null;

		if (authUserId) {
			// User exists in auth system, get from users table
			user = await ctx.db.get(authUserId);
		}

		// If not found by auth ID, try by identity email
		if (!user) {
			const identity = await ctx.auth.getUserIdentity();
			if (!identity) {
				throw new Error("Not authenticated");
			}

			// Convex Auth provides email directly
			const userEmail = identity.email;
			if (!userEmail) {
				throw new Error("No email found in authentication identity");
			}

			// Try to find user by email
			user = await ctx.db
				.query("users")
				.withIndex("by_email", (q) => q.eq("email", userEmail))
				.first();

			if (!user) {
				// Create new user
				const userId = await ctx.db.insert("users", {
					name: identity.name || userEmail.split("@")[0],
					email: userEmail,
					avatarUrl:
						identity.pictureUrl ||
						`https://api.dicebear.com/9.x/initials/svg?seed=${encodeURIComponent(identity.name || userEmail)}`,
					status: "online",
					joinedDate: new Date().toISOString(),
					teamIds: [],
					authId: identity.subject || undefined,
					tokenIdentifier: identity.tokenIdentifier || undefined,
					isActive: true,
					lastLogin: new Date().toISOString(),
				});
				user = await ctx.db.get(userId);
			}
		}

		if (!user) {
			throw new Error("Failed to get or create user");
		}

		// Check if email matches (if invite was for specific email)
		// Only check if invite has a specific email requirement
		if (
			invite.email &&
			invite.email.toLowerCase() !== user.email.toLowerCase()
		) {
			throw new Error(
				`This invite is for ${invite.email}. Please sign in with that email address.`,
			);
		}

		// Check if user is already a member
		const existingMembership = await ctx.db
			.query("organizationMembers")
			.withIndex("by_org_user", (q) =>
				q.eq("organizationId", invite.organizationId).eq("userId", user._id),
			)
			.first();

		if (existingMembership) {
			// If already a member but inactive, reactivate
			if (!existingMembership.isActive) {
				await ctx.db.patch(existingMembership._id, {
					isActive: true,
					joinedAt: Date.now(),
				});

				// Update invite status
				await ctx.db.patch(invite._id, {
					status: "accepted",
					acceptedAt: Date.now(),
					acceptedBy: user._id,
				});

				// Set as current organization if user doesn't have one
				if (!user.currentOrganizationId) {
					await ctx.db.patch(user._id, {
						currentOrganizationId: invite.organizationId,
					});
				}

				return {
					organizationId: invite.organizationId,
					success: true,
				};
			}
			throw new Error("You are already an active member of this organization");
		}

		// Add user to organization
		await ctx.db.insert("organizationMembers", {
			organizationId: invite.organizationId,
			userId: user._id,
			roleId: invite.roleId,
			joinedAt: Date.now(),
			invitedBy: invite.invitedBy,
			isActive: true,
		});

		// Update invite status
		await ctx.db.patch(invite._id, {
			status: "accepted",
			acceptedAt: Date.now(),
			acceptedBy: user._id,
		});

		// Set as current organization if user doesn't have one
		if (!user.currentOrganizationId) {
			await ctx.db.patch(user._id, {
				currentOrganizationId: invite.organizationId,
			});
		}

		return {
			organizationId: invite.organizationId,
			success: true,
		};
	},
});

// List organization invites
export const listInvites = query({
	args: {
		organizationId: v.id("organizations"),
		status: v.optional(
			v.union(
				v.literal("pending"),
				v.literal("accepted"),
				v.literal("expired"),
				v.literal("cancelled"),
			),
		),
	},
	handler: async (ctx, args) => {
		// Get current user and verify organization membership
		const { user, membership } = await requireOrganizationAccess(
			ctx,
			args.organizationId,
		);

		// Get invites
		let invitesQuery = ctx.db
			.query("organizationInvites")
			.withIndex("by_organization", (q) =>
				q.eq("organizationId", args.organizationId),
			);

		if (args.status) {
			invitesQuery = invitesQuery.filter((q) =>
				q.eq(q.field("status"), args.status),
			);
		}

		const invites = await invitesQuery.collect();

		// Enrich invite data
		const enrichedInvites = await Promise.all(
			invites.map(async (invite) => {
				const role = await ctx.db.get(invite.roleId);
				const invitedBy = await ctx.db.get(invite.invitedBy);
				const acceptedBy = invite.acceptedBy
					? await ctx.db.get(invite.acceptedBy)
					: null;

				return {
					...invite,
					isExpired:
						invite.expiresAt < Date.now() && invite.status === "pending",
					role: role
						? {
								name: role.name,
								displayName: role.displayName,
							}
						: null,
					invitedByUser: invitedBy
						? {
								name: invitedBy.name,
								email: invitedBy.email,
								avatarUrl: invitedBy.avatarUrl,
							}
						: null,
					acceptedByUser: acceptedBy
						? {
								name: acceptedBy.name,
								email: acceptedBy.email,
								avatarUrl: acceptedBy.avatarUrl,
							}
						: null,
				};
			}),
		);

		return enrichedInvites;
	},
});

// Get invite URL by invite ID
export const getInviteUrl = query({
	args: { inviteId: v.id("organizationInvites") },
	handler: async (ctx, args) => {
		const invite = await ctx.db.get(args.inviteId);
		if (!invite) {
			throw new Error("Invite not found");
		}

		// Get current user and verify organization membership
		const { user, membership } = await requireOrganizationAccess(
			ctx,
			invite.organizationId,
		);

		// Check if invite is still valid
		if (invite.status !== "pending") {
			throw new Error(`Invite is ${invite.status}`);
		}

		if (invite.expiresAt < Date.now()) {
			throw new Error("Invite has expired");
		}

		return {
			inviteCode: invite.inviteCode,
			inviteUrl: `/invite/${invite.inviteCode}`,
			email: invite.email,
			expiresAt: invite.expiresAt,
		};
	},
});

// Cancel invite
export const cancelInvite = mutation({
	args: { inviteId: v.id("organizationInvites") },
	handler: async (ctx, args) => {
		const identity = await ctx.auth.getUserIdentity();
		if (!identity) {
			throw new Error("Not authenticated");
		}

		const invite = await ctx.db.get(args.inviteId);
		if (!invite) {
			throw new Error("Invite not found");
		}

		// Get current user and verify organization membership
		const { user, membership } = await requireOrganizationAccess(
			ctx,
			invite.organizationId,
		);

<<<<<<< HEAD
		// Check if user has permission to manage members or if they created the invite
		const hasManagePermission = await checkPermission(
			ctx,
			user._id,
			"members",
			"manage",
		);

		if (!hasManagePermission && invite.invitedBy !== user._id) {
			throw new Error("Insufficient permissions to cancel this invite");
=======
		// Check if user has permission to cancel
		if (membership.role !== "admin" && membership.role !== "owner" && invite.invitedBy !== user._id) {
			throw new Error("Insufficient permissions");
>>>>>>> 5f692bb4
		}

		// Update invite status
		await ctx.db.patch(args.inviteId, {
			status: "cancelled",
		});

		return { success: true };
	},
});<|MERGE_RESOLUTION|>--- conflicted
+++ resolved
@@ -41,16 +41,10 @@
 		// 	"invite"
 		// );
 
-<<<<<<< HEAD
-		// if (!hasInvitePermission) {
-		// 	throw new Error("Insufficient permissions to invite users");
-		// }
-=======
 		// Check if user has permission to invite
 		if (membership.role !== "admin" && membership.role !== "owner") {
 			throw new Error("Insufficient permissions to invite users");
 		}
->>>>>>> 5f692bb4
 
 		// Check organization settings
 		const organization = await ctx.db.get(args.organizationId);
@@ -476,22 +470,13 @@
 			invite.organizationId,
 		);
 
-<<<<<<< HEAD
-		// Check if user has permission to manage members or if they created the invite
-		const hasManagePermission = await checkPermission(
-			ctx,
-			user._id,
-			"members",
-			"manage",
-		);
-
-		if (!hasManagePermission && invite.invitedBy !== user._id) {
-			throw new Error("Insufficient permissions to cancel this invite");
-=======
 		// Check if user has permission to cancel
-		if (membership.role !== "admin" && membership.role !== "owner" && invite.invitedBy !== user._id) {
+		if (
+			membership.role !== "admin" &&
+			membership.role !== "owner" &&
+			invite.invitedBy !== user._id
+		) {
 			throw new Error("Insufficient permissions");
->>>>>>> 5f692bb4
 		}
 
 		// Update invite status
