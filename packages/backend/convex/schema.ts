import { authTables } from "@convex-dev/auth/server";
import { defineSchema, defineTable } from "convex/server";
import { v } from "convex/values";

export default defineSchema({
	...authTables,

	// Organizations table
	organizations: defineTable({
		name: v.string(),
		slug: v.string(), // URL-friendly unique identifier
		description: v.optional(v.string()),
		logoUrl: v.optional(v.string()),
		website: v.optional(v.string()),
		ownerId: v.id("users"), // Organization owner
		settings: v.optional(
			v.object({
				allowInvites: v.boolean(),
				requireEmailVerification: v.boolean(),
				defaultRoleId: v.optional(v.id("roles")),
			}),
		),
		createdAt: v.number(),
		updatedAt: v.number(),
	})
		.index("by_slug", ["slug"])
		.index("by_owner", ["ownerId"]),

	// Organization members
	organizationMembers: defineTable({
		organizationId: v.id("organizations"),
		userId: v.id("users"),
		roleId: v.id("roles"),
		joinedAt: v.number(),
		invitedBy: v.optional(v.id("users")),
		isActive: v.boolean(),
	})
		.index("by_organization", ["organizationId"])
		.index("by_user", ["userId"])
		.index("by_org_user", ["organizationId", "userId"]),

	// Organization invites
	organizationInvites: defineTable({
		organizationId: v.id("organizations"),
		email: v.string(),
		inviteCode: v.string(), // Unique invite code
		roleId: v.id("roles"), // Role to assign when accepted
		invitedBy: v.id("users"),
		expiresAt: v.number(),
		acceptedAt: v.optional(v.number()),
		acceptedBy: v.optional(v.id("users")),
		status: v.union(
			v.literal("pending"),
			v.literal("accepted"),
			v.literal("expired"),
			v.literal("cancelled"),
		),
		createdAt: v.number(),
	})
		.index("by_organization", ["organizationId"])
		.index("by_code", ["inviteCode"])
		.index("by_email", ["email"])
		.index("by_status", ["status"]),

	// Organization teams
	teams: defineTable({
		organizationId: v.id("organizations"),
		name: v.string(),
		description: v.optional(v.string()),
		parentTeamId: v.optional(v.id("teams")), // For nested teams
		leaderId: v.optional(v.id("users")),
		isActive: v.boolean(),
		createdAt: v.number(),
		updatedAt: v.number(),
	})
		.index("by_organization", ["organizationId"])
		.index("by_parent", ["parentTeamId"])
		.index("by_leader", ["leaderId"]),

	// Team members
	teamMembers: defineTable({
		teamId: v.id("teams"),
		userId: v.id("users"),
		joinedAt: v.number(),
		role: v.optional(v.string()), // Role within the team
	})
		.index("by_team", ["teamId"])
		.index("by_user", ["userId"])
		.index("by_team_user", ["teamId", "userId"]),

	// Users table
	users: defineTable({
		name: v.string(),
		email: v.string(),
		avatarUrl: v.string(),
		phone: v.optional(v.string()),
		status: v.union(
			v.literal("online"),
			v.literal("offline"),
			v.literal("away"),
		),
		roleId: v.optional(v.id("roles")), // Changed from string to reference roles table
		joinedDate: v.string(),
		teamIds: v.array(v.string()),
		position: v.optional(v.string()),
		workload: v.optional(v.number()),
		// Organization fields
		currentOrganizationId: v.optional(v.id("organizations")), // Current active organization
		// Auth fields
		authId: v.optional(v.string()), // External auth provider ID
		tokenIdentifier: v.optional(v.string()), // Clerk token identifier
		isActive: v.optional(v.boolean()), // Account active status
		lastLogin: v.optional(v.string()), // Last login timestamp
	})
		.index("by_email", ["email"])
		.index("by_auth_id", ["authId"])
		.index("by_token", ["tokenIdentifier"])
		.index("by_role", ["roleId"]),

	// Labels table
	labels: defineTable({
		name: v.string(),
		color: v.string(),
	}),

	// Priorities table
	priorities: defineTable({
		name: v.string(),
		level: v.number(), // 0 = urgent, 1 = high, 2 = medium, 3 = low
		iconName: v.string(),
		color: v.optional(v.string()),
	}),

	// Status table
	status: defineTable({
		name: v.string(),
		color: v.string(),
		iconName: v.string(),
	}),

	// Construction Projects table
	constructionProjects: defineTable({
		organizationId: v.id("organizations"), // Link to organization
		name: v.string(),
		client: v.string(),
		statusId: v.id("status"),
		iconName: v.string(),
		percentComplete: v.number(),
		contractValue: v.number(),
		startDate: v.string(),
		targetDate: v.optional(v.string()),
		leadId: v.id("users"),
		priorityId: v.id("priorities"),
		healthId: v.string(),
		healthName: v.string(),
		healthColor: v.string(),
		healthDescription: v.string(),
		location: v.string(),
		projectType: v.union(
			v.literal("residential"),
			v.literal("commercial"),
			v.literal("industrial"),
			v.literal("infrastructure"),
		),
		notes: v.optional(v.string()),
		teamMemberIds: v.array(v.id("users")),
	}).index("by_organization", ["organizationId"]),

	// Monthly Revenue table
	monthlyRevenue: defineTable({
		constructionProjectId: v.id("constructionProjects"),
		month: v.string(),
		planned: v.number(),
		actual: v.number(),
	}).index("by_project", ["constructionProjectId"]),

	// Work Categories table
	workCategories: defineTable({
		constructionProjectId: v.id("constructionProjects"),
		name: v.string(),
		percentComplete: v.number(),
		responsibleId: v.id("users"),
		workload: v.number(),
	}).index("by_project", ["constructionProjectId"]),

	// Construction Teams table
	constructionTeams: defineTable({
		organizationId: v.id("organizations"), // Link to organization
		name: v.string(),
		shortName: v.string(),
		icon: v.string(),
		joined: v.boolean(),
		color: v.string(),
		memberIds: v.array(v.id("users")),
		projectIds: v.array(v.id("constructionProjects")),
		department: v.union(
			v.literal("design"),
			v.literal("construction"),
			v.literal("engineering"),
			v.literal("management"),
		),
		workload: v.number(),
	}).index("by_organization", ["organizationId"]),

	// Issues/Tasks table
	issues: defineTable({
		organizationId: v.id("organizations"), // Link to organization
		identifier: v.string(),
		title: v.string(),
		description: v.string(),
		statusId: v.id("status"),
		assigneeId: v.optional(v.id("users")),
		priorityId: v.id("priorities"),
		labelIds: v.array(v.id("labels")),
		createdAt: v.string(),
		cycleId: v.string(),
		projectId: v.optional(v.id("constructionProjects")),
		rank: v.string(),
		dueDate: v.optional(v.string()),
		isConstructionTask: v.boolean(), // Flag to distinguish construction tasks
		parentTaskId: v.optional(v.id("issues")), // For subtask hierarchy
	})
		.index("by_organization", ["organizationId"])
		.index("by_status", ["statusId"])
		.index("by_assignee", ["assigneeId"])
		.index("by_construction", ["isConstructionTask"])
		.index("by_project", ["projectId"])
		.index("by_parent_task", ["parentTaskId"])
		.index("by_identifier", ["identifier"]),

	// Roles table
	roles: defineTable({
		organizationId: v.optional(v.id("organizations")), // null for system roles
		name: v.string(), // e.g., "owner", "director", "admin", "project_manager", "team_lead", "member", "viewer"
		displayName: v.string(), // e.g., "Owner", "Director", "Administrator", etc.
		description: v.optional(v.string()),
		isSystem: v.boolean(), // System roles cannot be deleted
		isDirector: v.boolean(), // Directors have full access to all projects
		priority: v.number(), // Higher priority = higher in hierarchy (owner: 100, director: 90, etc.)
		createdAt: v.string(),
		updatedAt: v.string(),
	})
		.index("by_name", ["name"])
		.index("by_organization", ["organizationId"])
		.index("by_priority", ["priority"]),

	// Permissions table
	permissions: defineTable({
		resource: v.string(), // e.g., "projects", "users", "teams", "documents"
		action: v.string(), // e.g., "create", "read", "update", "delete", "manage"
		scope: v.union(
			v.literal("global"), // System-wide permission
			v.literal("organization"), // Organization-level permission
			v.literal("project"), // Project-specific permission
			v.literal("team"), // Team-based permission
			v.literal("resource"), // Individual resource permission
		),
		description: v.optional(v.string()),
		createdAt: v.string(),
	}).index("by_resource_action", ["resource", "action"])
	  .index("by_scope", ["scope"]),

	// Role-Permission mapping table
	rolePermissions: defineTable({
		roleId: v.id("roles"),
		permissionId: v.id("permissions"),
		createdAt: v.string(),
	})
		.index("by_role", ["roleId"])
		.index("by_permission", ["permissionId"])
		.index("by_role_permission", ["roleId", "permissionId"]),

	// User custom permissions (for specific overrides)
	userPermissions: defineTable({
		userId: v.id("users"),
		permissionId: v.id("permissions"),
		granted: v.boolean(), // true = grant, false = revoke (override role permission)
		createdAt: v.string(),
		expiresAt: v.optional(v.string()), // Optional expiration for temporary permissions
	})
		.index("by_user", ["userId"])
		.index("by_permission", ["permissionId"])
		.index("by_user_permission", ["userId", "permissionId"]),

	// Audit log for permission changes
	permissionAuditLog: defineTable({
		userId: v.id("users"), // Who made the change
		targetUserId: v.optional(v.id("users")), // User affected (if applicable)
		targetRoleId: v.optional(v.id("roles")), // Role affected (if applicable)
		action: v.string(), // e.g., "role_assigned", "permission_granted", "role_created"
		details: v.optional(v.string()), // JSON string with additional details
		createdAt: v.string(),
	})
		.index("by_user", ["userId"])
		.index("by_target_user", ["targetUserId"])
		.index("by_created_at", ["createdAt"]),

	// Departments table - hierarchical structure
	departments: defineTable({
		organizationId: v.id("organizations"), // Link to organization
		name: v.string(), // e.g., "Engineering", "Design", "Construction"
		displayName: v.string(), // Display name in Russian
		description: v.optional(v.string()),
		parentId: v.optional(v.id("departments")), // Parent department for hierarchy
		level: v.number(), // Hierarchy level (0 = root, 1 = first level, etc.)
		headUserId: v.optional(v.id("users")), // Department head
		isActive: v.boolean(),
		createdAt: v.string(),
		updatedAt: v.string(),
	})
		.index("by_organization", ["organizationId"])
		.index("by_parent", ["parentId"])
		.index("by_level", ["level"])
		.index("by_head", ["headUserId"]),

	// Organizational positions - defines hierarchy levels
	organizationalPositions: defineTable({
		name: v.string(), // e.g., "owner", "ceo", "chief_engineer"
		displayName: v.string(), // e.g., "Владелец", "Генеральный директор", "ГИП"
		level: v.number(), // 0 = highest (owner), higher numbers = lower in hierarchy
		canManageLevelsBelow: v.boolean(), // Can manage all positions below
		isUnique: v.boolean(), // Only one person can hold this position
		createdAt: v.string(),
	})
		.index("by_level", ["level"])
		.index("by_name", ["name"]),

	// User department assignments
	userDepartments: defineTable({
		userId: v.id("users"),
		departmentId: v.id("departments"),
		positionId: v.optional(v.id("organizationalPositions")), // Organizational position
		isPrimary: v.boolean(), // Primary department assignment
		startDate: v.string(),
		endDate: v.optional(v.string()), // null = current assignment
		createdAt: v.string(),
	})
		.index("by_user", ["userId"])
		.index("by_department", ["departmentId"])
		.index("by_position", ["positionId"])
		.index("by_user_primary", ["userId", "isPrimary"]),

	// Documents table
	documents: defineTable({
		organizationId: v.id("organizations"), // Link to organization
		title: v.string(),
		content: v.string(),
		projectId: v.optional(v.id("constructionProjects")),
		parentId: v.union(v.id("documents"), v.null()), // For hierarchical documents
		authorId: v.id("users"),
		assignedTo: v.optional(v.id("users")),
		status: v.union(
			v.literal("draft"),
			v.literal("in_progress"),
			v.literal("review"),
			v.literal("completed"),
		),
		dueDate: v.optional(v.string()),
		tags: v.array(v.string()),
		version: v.number(),
		lastEditedBy: v.id("users"),
		lastEditedAt: v.number(),
	})
		.index("by_organization", ["organizationId"])
		.index("by_parent", ["parentId"])
		.index("by_project", ["projectId"])
		.index("by_author", ["authorId"])
		.index("by_assignee", ["assignedTo"])
		.index("by_status", ["status"]),

	// Document versions for history
	documentVersions: defineTable({
		documentId: v.id("documents"),
		version: v.number(),
		content: v.string(),
		editedBy: v.id("users"),
		editedAt: v.number(),
	})
		.index("by_document", ["documentId"])
		.index("by_version", ["documentId", "version"]),

	// Document attachments
	documentAttachments: defineTable({
		documentId: v.id("documents"),
		fileName: v.string(),
		fileUrl: v.string(),
		fileSize: v.number(),
		mimeType: v.string(),
		uploadedBy: v.id("users"),
		uploadedAt: v.number(),
	}).index("by_document", ["documentId"]),

	// Document comments
	documentComments: defineTable({
		documentId: v.id("documents"),
		authorId: v.id("users"),
		content: v.string(),
		parentCommentId: v.optional(v.id("documentComments")),
		isResolved: v.boolean(),
		createdAt: v.number(),
		updatedAt: v.number(),
	})
		.index("by_document", ["documentId"])
		.index("by_parent", ["parentCommentId"]),

	// Document assignments (for task management)
	documentAssignments: defineTable({
		documentId: v.id("documents"),
		assigneeId: v.id("users"),
		assignedBy: v.id("users"),
		taskDescription: v.string(),
		status: v.union(
			v.literal("pending"),
			v.literal("in_progress"),
			v.literal("completed"),
			v.literal("blocked"),
		),
		priority: v.union(
			v.literal("low"),
			v.literal("medium"),
			v.literal("high"),
			v.literal("urgent"),
		),
		dueDate: v.optional(v.string()),
		completedAt: v.optional(v.number()),
		notes: v.optional(v.string()),
		createdAt: v.number(),
	})
		.index("by_document", ["documentId"])
		.index("by_assignee", ["assigneeId"])
		.index("by_status", ["status"]),

	// Document activity log
	documentActivity: defineTable({
		documentId: v.id("documents"),
		userId: v.id("users"),
		action: v.union(
			v.literal("created"),
			v.literal("edited"),
			v.literal("commented"),
			v.literal("assigned"),
			v.literal("status_changed"),
			v.literal("attachment_added"),
			v.literal("attachment_removed"),
			v.literal("version_restored"),
		),
		details: v.optional(v.string()),
		timestamp: v.number(),
	})
		.index("by_document", ["documentId"])
		.index("by_user", ["userId"])
		.index("by_timestamp", ["timestamp"]),

	// Document templates
	documentTemplates: defineTable({
		name: v.string(),
		description: v.string(),
		content: v.string(),
		category: v.string(),
		tags: v.array(v.string()),
		createdBy: v.id("users"),
		isPublic: v.boolean(),
		usageCount: v.number(),
		createdAt: v.number(),
	})
		.index("by_category", ["category"])
		.index("by_creator", ["createdBy"])
		.index("by_public", ["isPublic"]),

	// Document mentions for notifications
	documentMentions: defineTable({
		commentId: v.id("documentComments"),
		documentId: v.id("documents"),
		mentionedUserId: v.id("users"),
		mentionedBy: v.id("users"),
		isRead: v.boolean(),
		createdAt: v.number(),
	})
		.index("by_comment", ["commentId"])
		.index("by_document", ["documentId"])
		.index("by_mentioned_user", ["mentionedUserId"])
		.index("by_unread", ["mentionedUserId", "isRead"]),

	// Document-Task relationships
	documentTasks: defineTable({
		documentId: v.id("documents"),
		taskId: v.id("issues"),
		relationshipType: v.union(
			v.literal("attachment"),
			v.literal("reference"),
			v.literal("deliverable"),
			v.literal("requirement"),
		),
		description: v.optional(v.string()),
		createdBy: v.id("users"),
		createdAt: v.number(),
	})
		.index("by_document", ["documentId"])
		.index("by_task", ["taskId"])
		.index("by_type", ["relationshipType"]),

	// Issue attachments
	issueAttachments: defineTable({
		issueId: v.id("issues"),
		fileName: v.string(),
		fileUrl: v.string(),
		fileSize: v.number(),
		mimeType: v.string(),
		uploadedBy: v.id("users"),
		uploadedAt: v.number(),
	}).index("by_issue", ["issueId"]),

	// Issue comments
	issueComments: defineTable({
		issueId: v.id("issues"),
		authorId: v.id("users"),
		content: v.string(),
		parentCommentId: v.optional(v.id("issueComments")),
		isResolved: v.boolean(),
		createdAt: v.number(),
		updatedAt: v.number(),
	})
		.index("by_issue", ["issueId"])
		.index("by_parent", ["parentCommentId"]),

	// Issue mentions for notifications
	issueMentions: defineTable({
		commentId: v.id("issueComments"),
		issueId: v.id("issues"),
		mentionedUserId: v.id("users"),
		mentionedBy: v.id("users"),
		isRead: v.boolean(),
		createdAt: v.number(),
	})
		.index("by_comment", ["commentId"])
		.index("by_issue", ["issueId"])
		.index("by_mentioned_user", ["mentionedUserId"])
		.index("by_unread", ["mentionedUserId", "isRead"]),

	// Activity tracking for issues
	issueActivities: defineTable({
		issueId: v.id("issues"),
		userId: v.id("users"),
		type: v.union(
			v.literal("status_changed"),
			v.literal("assignee_changed"),
			v.literal("priority_changed"),
			v.literal("created"),
			v.literal("completed"),
			v.literal("due_date_changed"),
			v.literal("comment_added"),
			v.literal("subtask_added"),
			v.literal("subtask_removed"),
		),
		oldValue: v.optional(v.string()),
		newValue: v.optional(v.string()),
		metadata: v.optional(
			v.object({
				oldStatusId: v.optional(v.id("status")),
				newStatusId: v.optional(v.id("status")),
				oldAssigneeId: v.optional(v.id("users")),
				newAssigneeId: v.optional(v.id("users")),
				oldPriorityId: v.optional(v.id("priorities")),
				newPriorityId: v.optional(v.id("priorities")),
				commentId: v.optional(v.id("issueComments")),
				subtaskId: v.optional(v.id("issues")),
			}),
		),
		createdAt: v.number(),
	})
		.index("by_issue", ["issueId"])
		.index("by_user", ["userId"])
		.index("by_type", ["type"])
		.index("by_created", ["createdAt"]),

	// Push notification subscriptions
	pushSubscriptions: defineTable({
		userId: v.id("users"),
		endpoint: v.string(),
		keys: v.object({
			p256dh: v.string(),
			auth: v.string(),
		}),
		userAgent: v.optional(v.string()),
		createdAt: v.number(),
		updatedAt: v.number(),
	})
		.index("by_user", ["userId"])
		.index("by_endpoint", ["endpoint"]),

	// Notification preferences
	notificationPreferences: defineTable({
		userId: v.id("users"),
		// Notification types
		taskAssigned: v.boolean(),
		taskStatusChanged: v.boolean(),
		taskCommented: v.boolean(),
		taskDueSoon: v.boolean(),
		projectUpdates: v.boolean(),
		// Delivery methods
		pushEnabled: v.boolean(),
		emailEnabled: v.boolean(),
		createdAt: v.number(),
		updatedAt: v.number(),
	}).index("by_user", ["userId"]),

	// Notifications log
	notifications: defineTable({
		userId: v.id("users"),
		title: v.string(),
		body: v.string(),
		type: v.union(
			v.literal("task_assigned"),
			v.literal("task_status_changed"),
			v.literal("task_commented"),
			v.literal("task_due_soon"),
			v.literal("task_priority_changed"),
			v.literal("project_update"),
		),
		data: v.optional(
			v.object({
				issueId: v.optional(v.id("issues")),
				projectId: v.optional(v.id("constructionProjects")),
				commentId: v.optional(v.id("issueComments")),
				url: v.optional(v.string()),
			}),
		),
		read: v.boolean(),
		createdAt: v.number(),
	})
		.index("by_user", ["userId"])
		.index("by_user_and_read", ["userId", "read"]),

	// Password reset tokens
	passwordResetTokens: defineTable({
		userId: v.id("users"),
		token: v.string(),
		email: v.string(),
		expiresAt: v.number(),
		usedAt: v.optional(v.number()),
		createdAt: v.number(),
	})
		.index("by_token", ["token"])
		.index("by_user", ["userId"])
		.index("by_email", ["email"]),

	// User generated passwords (for admin-created accounts)
	userGeneratedPasswords: defineTable({
		userId: v.id("users"),
		temporaryPassword: v.string(),
		mustChangePassword: v.boolean(),
		generatedBy: v.id("users"),
		generatedAt: v.number(),
		changedAt: v.optional(v.number()),
	}).index("by_user", ["userId"]),

<<<<<<< HEAD
	// ============== FINANCE TRACKING TABLES ==============

	// Chart of Accounts (План счетов)
	accounts: defineTable({
		organizationId: v.id("organizations"),
		code: v.string(), // Account code (e.g., "51" for bank accounts)
		name: v.string(), // Russian name (e.g., "Расчетные счета")
		type: v.union(
			v.literal("asset"), // Активы
			v.literal("liability"), // Пассивы  
			v.literal("equity"), // Капитал
			v.literal("revenue"), // Доходы
			v.literal("expense"), // Расходы
		),
		category: v.optional(v.string()), // Sub-category
		parentAccountId: v.optional(v.id("accounts")), // For hierarchical accounts
		isActive: v.boolean(),
		description: v.optional(v.string()),
		createdAt: v.number(),
		updatedAt: v.number(),
	})
		.index("by_organization", ["organizationId"])
		.index("by_code", ["organizationId", "code"])
		.index("by_type", ["organizationId", "type"])
		.index("by_parent", ["parentAccountId"]),

	// Journal Entries (Журнал проводок)
	journalEntries: defineTable({
		organizationId: v.id("organizations"),
		projectId: v.optional(v.id("constructionProjects")),
		entryNumber: v.string(), // Unique entry number
		date: v.string(), // Transaction date
		description: v.string(), // Entry description
		type: v.union(
			v.literal("payment"), // Платеж
			v.literal("expense"), // Расход
			v.literal("revenue"), // Доход
			v.literal("transfer"), // Перевод
			v.literal("adjustment"), // Корректировка
		),
		status: v.union(
			v.literal("draft"), // Черновик
			v.literal("posted"), // Проведено
			v.literal("cancelled"), // Отменено
		),
		relatedPaymentId: v.optional(v.id("payments")),
		createdBy: v.id("users"),
		approvedBy: v.optional(v.id("users")),
		createdAt: v.number(),
		postedAt: v.optional(v.number()),
	})
		.index("by_organization", ["organizationId"])
		.index("by_project", ["projectId"])
		.index("by_date", ["date"])
		.index("by_payment", ["relatedPaymentId"])
		.index("by_status", ["status"]),

	// Journal Lines (Строки проводок)
	journalLines: defineTable({
		journalEntryId: v.id("journalEntries"),
		accountId: v.id("accounts"),
		debit: v.number(), // Дебет
		credit: v.number(), // Кредит
		description: v.optional(v.string()),
		analyticsCode: v.optional(v.string()), // For analytical accounting
		taxAmount: v.optional(v.number()), // НДС
		createdAt: v.number(),
	})
		.index("by_entry", ["journalEntryId"])
		.index("by_account", ["accountId"]),

	// Payments (Платежи)
	payments: defineTable({
		organizationId: v.id("organizations"),
		projectId: v.id("constructionProjects"),
		paymentNumber: v.string(), // Unique payment number
		type: v.union(
			v.literal("incoming"), // Входящий платеж
			v.literal("outgoing"), // Исходящий платеж
		),
		amount: v.number(),
		currency: v.string(), // RUB, USD, etc.
		paymentDate: v.string(),
		dueDate: v.optional(v.string()),
		counterparty: v.string(), // Контрагент
		counterpartyInn: v.optional(v.string()), // ИНН контрагента
		purpose: v.string(), // Назначение платежа
		status: v.union(
			v.literal("pending"), // Ожидается
			v.literal("confirmed"), // Подтверждено
			v.literal("rejected"), // Отклонено
			v.literal("cancelled"), // Отменено
		),
		bankAccount: v.optional(v.string()), // Bank account number
		paymentMethod: v.union(
			v.literal("bank_transfer"), // Банковский перевод
			v.literal("cash"), // Наличные
			v.literal("card"), // Карта
			v.literal("other"), // Другое
		),
		notes: v.optional(v.string()),
		createdBy: v.id("users"),
		confirmedBy: v.optional(v.id("users")),
		createdAt: v.number(),
		confirmedAt: v.optional(v.number()),
	})
		.index("by_organization", ["organizationId"])
		.index("by_project", ["projectId"])
		.index("by_date", ["paymentDate"])
		.index("by_status", ["status"])
		.index("by_type", ["type"])
		.index("by_counterparty", ["counterparty"]),

	// Payment Documents (Документы платежей)
	paymentDocuments: defineTable({
		paymentId: v.id("payments"),
		documentType: v.union(
			v.literal("invoice"), // Счет
			v.literal("act"), // Акт
			v.literal("contract"), // Договор
			v.literal("receipt"), // Квитанция
			v.literal("bank_statement"), // Банковская выписка
			v.literal("other"), // Другое
		),
		fileName: v.string(),
		fileUrl: v.string(), // Storage ID
		fileSize: v.number(),
		mimeType: v.string(),
		uploadedBy: v.id("users"),
		uploadedAt: v.number(),
	})
		.index("by_payment", ["paymentId"])
		.index("by_type", ["documentType"]),

	// Project Budgets (Бюджеты проектов)
	projectBudgets: defineTable({
		projectId: v.id("constructionProjects"),
		name: v.string(), // Budget name/version
		totalBudget: v.number(), // Total budget amount
		status: v.union(
			v.literal("draft"), // Черновик
			v.literal("approved"), // Утвержден
			v.literal("revised"), // Пересмотрен
		),
		effectiveDate: v.string(),
		notes: v.optional(v.string()),
		createdBy: v.id("users"),
		approvedBy: v.optional(v.id("users")),
		createdAt: v.number(),
		approvedAt: v.optional(v.number()),
	})
		.index("by_project", ["projectId"])
		.index("by_status", ["status"])
		.index("by_date", ["effectiveDate"]),

	// Budget Lines (Статьи бюджета)
	budgetLines: defineTable({
		budgetId: v.id("projectBudgets"),
		accountId: v.id("accounts"), // Link to expense account
		category: v.string(), // Budget category
		description: v.string(),
		plannedAmount: v.number(), // Planned amount
		allocatedAmount: v.number(), // Actually allocated
		spentAmount: v.number(), // Actually spent (calculated)
		notes: v.optional(v.string()),
		createdAt: v.number(),
	})
		.index("by_budget", ["budgetId"])
		.index("by_account", ["accountId"]),

	// Budget Revisions (Изменения бюджета)
	budgetRevisions: defineTable({
		projectId: v.id("constructionProjects"),
		originalBudgetId: v.id("projectBudgets"),
		newBudgetId: v.id("projectBudgets"),
		reason: v.string(), // Reason for revision
		changeAmount: v.number(), // Positive for increase, negative for decrease
		revisedBy: v.id("users"),
		approvedBy: v.optional(v.id("users")),
		createdAt: v.number(),
		approvedAt: v.optional(v.number()),
	})
		.index("by_project", ["projectId"])
		.index("by_original", ["originalBudgetId"])
		.index("by_new", ["newBudgetId"]),

	// Account Balances (for performance - cached balances)
	accountBalances: defineTable({
		accountId: v.id("accounts"),
		projectId: v.optional(v.id("constructionProjects")),
		period: v.string(), // YYYY-MM format
		openingBalance: v.number(),
		totalDebits: v.number(),
		totalCredits: v.number(),
		closingBalance: v.number(),
		lastUpdated: v.number(),
	})
		.index("by_account", ["accountId"])
		.index("by_project", ["projectId"])
		.index("by_period", ["period"])
		.index("by_account_period", ["accountId", "period"]),
=======
	// Project Access Control - defines who has access to specific projects
	projectAccess: defineTable({
		projectId: v.id("constructionProjects"),
		userId: v.optional(v.id("users")), // Either user or team, not both
		teamId: v.optional(v.id("constructionTeams")), // Either team or user, not both
		accessLevel: v.union(
			v.literal("owner"), // Full control
			v.literal("admin"), // Can manage project settings and members
			v.literal("write"), // Can create/edit tasks and documents
			v.literal("read"), // View-only access
		),
		grantedBy: v.id("users"),
		grantedAt: v.number(),
		expiresAt: v.optional(v.number()), // Optional expiration date
	})
		.index("by_project", ["projectId"])
		.index("by_user", ["userId"])
		.index("by_team", ["teamId"])
		.index("by_project_user", ["projectId", "userId"])
		.index("by_project_team", ["projectId", "teamId"]),

	// Resource-level permissions for fine-grained access control
	resourcePermissions: defineTable({
		resourceType: v.union(
			v.literal("project"),
			v.literal("document"),
			v.literal("issue"),
			v.literal("team"),
		),
		resourceId: v.string(), // ID of the specific resource
		userId: v.optional(v.id("users")),
		teamId: v.optional(v.id("teams")),
		permissions: v.array(v.string()), // Array of permission strings like "read", "write", "delete"
		grantedBy: v.id("users"),
		grantedAt: v.number(),
		expiresAt: v.optional(v.number()),
	})
		.index("by_resource", ["resourceType", "resourceId"])
		.index("by_user", ["userId"])
		.index("by_team", ["teamId"])
		.index("by_resource_user", ["resourceType", "resourceId", "userId"]),

	// Permission groups for bundling related permissions
	permissionGroups: defineTable({
		name: v.string(), // e.g., "project_manager_permissions"
		displayName: v.string(),
		description: v.string(),
		permissionIds: v.array(v.id("permissions")),
		isSystem: v.boolean(),
		createdAt: v.string(),
		updatedAt: v.string(),
	})
		.index("by_name", ["name"]),

	// Team project access for bulk team assignments
	teamProjectAccess: defineTable({
		teamId: v.id("constructionTeams"),
		projectId: v.id("constructionProjects"),
		accessLevel: v.union(
			v.literal("admin"),
			v.literal("write"),
			v.literal("read"),
		),
		inheritToMembers: v.boolean(), // Whether team members inherit this access
		grantedBy: v.id("users"),
		grantedAt: v.number(),
	})
		.index("by_team", ["teamId"])
		.index("by_project", ["projectId"])
		.index("by_team_project", ["teamId", "projectId"]),

	// Document access control
	documentAccess: defineTable({
		documentId: v.id("documents"),
		userId: v.optional(v.id("users")),
		teamId: v.optional(v.id("teams")),
		accessLevel: v.union(
			v.literal("owner"),
			v.literal("editor"),
			v.literal("commenter"),
			v.literal("viewer"),
		),
		canShare: v.boolean(), // Can share with others
		grantedBy: v.id("users"),
		grantedAt: v.number(),
		expiresAt: v.optional(v.number()),
	})
		.index("by_document", ["documentId"])
		.index("by_user", ["userId"])
		.index("by_team", ["teamId"])
		.index("by_document_user", ["documentId", "userId"]),
>>>>>>> 3d366225
});<|MERGE_RESOLUTION|>--- conflicted
+++ resolved
@@ -258,7 +258,7 @@
 		description: v.optional(v.string()),
 		createdAt: v.string(),
 	}).index("by_resource_action", ["resource", "action"])
-	  .index("by_scope", ["scope"]),
+		.index("by_scope", ["scope"]),
 
 	// Role-Permission mapping table
 	rolePermissions: defineTable({
@@ -654,7 +654,6 @@
 		changedAt: v.optional(v.number()),
 	}).index("by_user", ["userId"]),
 
-<<<<<<< HEAD
 	// ============== FINANCE TRACKING TABLES ==============
 
 	// Chart of Accounts (План счетов)
@@ -856,7 +855,6 @@
 		.index("by_project", ["projectId"])
 		.index("by_period", ["period"])
 		.index("by_account_period", ["accountId", "period"]),
-=======
 	// Project Access Control - defines who has access to specific projects
 	projectAccess: defineTable({
 		projectId: v.id("constructionProjects"),
@@ -948,5 +946,4 @@
 		.index("by_user", ["userId"])
 		.index("by_team", ["teamId"])
 		.index("by_document_user", ["documentId", "userId"]),
->>>>>>> 3d366225
 });