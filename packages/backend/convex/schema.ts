import { authTables } from "@convex-dev/auth/server";
import { defineSchema, defineTable } from "convex/server";
import { v } from "convex/values";

export default defineSchema({
	...authTables,

	// Organizations table
	organizations: defineTable({
		name: v.string(),
		slug: v.string(), // URL-friendly unique identifier
		description: v.optional(v.string()),
		logoUrl: v.optional(v.string()),
		website: v.optional(v.string()),
		ownerId: v.id("users"), // Organization owner
		settings: v.optional(
			v.object({
				allowInvites: v.boolean(),
				requireEmailVerification: v.boolean(),
				defaultRoleId: v.optional(v.id("roles")),
			}),
		),
		createdAt: v.number(),
		updatedAt: v.number(),
	})
		.index("by_slug", ["slug"])
		.index("by_owner", ["ownerId"]),

	// Organization members
	organizationMembers: defineTable({
		organizationId: v.id("organizations"),
		userId: v.id("users"),
		roleId: v.id("roles"),
		joinedAt: v.number(),
		invitedBy: v.optional(v.id("users")),
		isActive: v.boolean(),
	})
		.index("by_organization", ["organizationId"])
		.index("by_user", ["userId"])
		.index("by_org_user", ["organizationId", "userId"]),

	// Organization invites
	organizationInvites: defineTable({
		organizationId: v.id("organizations"),
		email: v.string(),
		inviteCode: v.string(), // Unique invite code
		roleId: v.id("roles"), // Role to assign when accepted
		invitedBy: v.id("users"),
		expiresAt: v.number(),
		acceptedAt: v.optional(v.number()),
		acceptedBy: v.optional(v.id("users")),
		status: v.union(
			v.literal("pending"),
			v.literal("accepted"),
			v.literal("expired"),
			v.literal("cancelled"),
		),
		createdAt: v.number(),
	})
		.index("by_organization", ["organizationId"])
		.index("by_code", ["inviteCode"])
		.index("by_email", ["email"])
		.index("by_status", ["status"]),

	// Organization teams
	teams: defineTable({
		organizationId: v.id("organizations"),
		name: v.string(),
		description: v.optional(v.string()),
		parentTeamId: v.optional(v.id("teams")), // For nested teams
		leaderId: v.optional(v.id("users")),
		isActive: v.boolean(),
		createdAt: v.number(),
		updatedAt: v.number(),
	})
		.index("by_organization", ["organizationId"])
		.index("by_parent", ["parentTeamId"])
		.index("by_leader", ["leaderId"]),

	// Team members
	teamMembers: defineTable({
		teamId: v.id("teams"),
		userId: v.id("users"),
		joinedAt: v.number(),
		role: v.optional(v.string()), // Role within the team
	})
		.index("by_team", ["teamId"])
		.index("by_user", ["userId"])
		.index("by_team_user", ["teamId", "userId"]),

	// Users table
	users: defineTable({
		name: v.string(),
		email: v.string(),
		avatarUrl: v.string(),
		phone: v.optional(v.string()),
		status: v.union(
			v.literal("online"),
			v.literal("offline"),
			v.literal("away"),
		),
		roleId: v.optional(v.id("roles")), // Changed from string to reference roles table
		joinedDate: v.string(),
		teamIds: v.array(v.string()),
		position: v.optional(v.string()),
		workload: v.optional(v.number()),
		// Organization fields
		currentOrganizationId: v.optional(v.id("organizations")), // Current active organization
		// Auth fields
		authId: v.optional(v.string()), // External auth provider ID
		tokenIdentifier: v.optional(v.string()), // Clerk token identifier
		isActive: v.optional(v.boolean()), // Account active status
		lastLogin: v.optional(v.string()), // Last login timestamp
	})
		.index("by_email", ["email"])
		.index("by_auth_id", ["authId"])
		.index("by_token", ["tokenIdentifier"])
		.index("by_role", ["roleId"]),

	// Labels table
	labels: defineTable({
		name: v.string(),
		color: v.string(),
	}),

	// Priorities table
	priorities: defineTable({
		name: v.string(),
		level: v.number(), // 0 = urgent, 1 = high, 2 = medium, 3 = low
		iconName: v.string(),
		color: v.optional(v.string()),
	}),

	// Status table
	status: defineTable({
		name: v.string(),
		color: v.string(),
		iconName: v.string(),
	}),

	// Construction Projects table
	constructionProjects: defineTable({
		organizationId: v.id("organizations"), // Link to organization
		name: v.string(),
		client: v.string(),
		statusId: v.id("status"),
		iconName: v.string(),
		percentComplete: v.number(),
		contractValue: v.number(),
		startDate: v.string(),
		targetDate: v.optional(v.string()),
		leadId: v.id("users"),
		priorityId: v.id("priorities"),
		healthId: v.string(),
		healthName: v.string(),
		healthColor: v.string(),
		healthDescription: v.string(),
		location: v.string(),
		projectType: v.union(
			v.literal("residential"),
			v.literal("commercial"),
			v.literal("industrial"),
			v.literal("infrastructure"),
		),
		notes: v.optional(v.string()),
		teamMemberIds: v.array(v.id("users")),
	}).index("by_organization", ["organizationId"]),

	// Monthly Revenue table
	monthlyRevenue: defineTable({
		constructionProjectId: v.id("constructionProjects"),
		month: v.string(),
		planned: v.number(),
		actual: v.number(),
	}).index("by_project", ["constructionProjectId"]),

	// Work Categories table
	workCategories: defineTable({
		constructionProjectId: v.id("constructionProjects"),
		name: v.string(),
		percentComplete: v.number(),
		responsibleId: v.id("users"),
		workload: v.number(),
	}).index("by_project", ["constructionProjectId"]),

	// Construction Teams table
	constructionTeams: defineTable({
		organizationId: v.id("organizations"), // Link to organization
		name: v.string(),
		shortName: v.string(),
		icon: v.string(),
		joined: v.boolean(),
		color: v.string(),
		memberIds: v.array(v.id("users")),
		projectIds: v.array(v.id("constructionProjects")),
		department: v.union(
			v.literal("design"),
			v.literal("construction"),
			v.literal("engineering"),
			v.literal("management"),
		),
		workload: v.number(),
	}).index("by_organization", ["organizationId"]),

	// Issues/Tasks table
	issues: defineTable({
		organizationId: v.id("organizations"), // Link to organization
		identifier: v.string(),
		title: v.string(),
		description: v.string(),
		statusId: v.id("status"),
		assigneeId: v.optional(v.id("users")),
		priorityId: v.id("priorities"),
		labelIds: v.array(v.id("labels")),
		createdAt: v.string(),
		cycleId: v.string(),
		projectId: v.optional(v.id("constructionProjects")),
		rank: v.string(),
		dueDate: v.optional(v.string()),
		isConstructionTask: v.boolean(), // Flag to distinguish construction tasks
		parentTaskId: v.optional(v.id("issues")), // For subtask hierarchy
	})
		.index("by_organization", ["organizationId"])
		.index("by_status", ["statusId"])
		.index("by_assignee", ["assigneeId"])
		.index("by_construction", ["isConstructionTask"])
		.index("by_project", ["projectId"])
		.index("by_parent_task", ["parentTaskId"])
		.index("by_identifier", ["identifier"]),

	// Roles table
	roles: defineTable({
		organizationId: v.optional(v.id("organizations")), // null for system roles
		name: v.string(), // e.g., "owner", "director", "admin", "project_manager", "team_lead", "member", "viewer"
		displayName: v.string(), // e.g., "Owner", "Director", "Administrator", etc.
		description: v.optional(v.string()),
		isSystem: v.boolean(), // System roles cannot be deleted
		isDirector: v.boolean(), // Directors have full access to all projects
		priority: v.number(), // Higher priority = higher in hierarchy (owner: 100, director: 90, etc.)
		createdAt: v.string(),
		updatedAt: v.string(),
	})
		.index("by_name", ["name"])
		.index("by_organization", ["organizationId"])
		.index("by_priority", ["priority"]),

	// Permissions table
	permissions: defineTable({
		resource: v.string(), // e.g., "projects", "users", "teams", "documents"
		action: v.string(), // e.g., "create", "read", "update", "delete", "manage"
		scope: v.union(
			v.literal("global"), // System-wide permission
			v.literal("organization"), // Organization-level permission
			v.literal("project"), // Project-specific permission
			v.literal("team"), // Team-based permission
			v.literal("resource"), // Individual resource permission
		),
		description: v.optional(v.string()),
		createdAt: v.string(),
	}).index("by_resource_action", ["resource", "action"])
		.index("by_scope", ["scope"]),

	// Role-Permission mapping table
	rolePermissions: defineTable({
		roleId: v.id("roles"),
		permissionId: v.id("permissions"),
		createdAt: v.string(),
	})
		.index("by_role", ["roleId"])
		.index("by_permission", ["permissionId"])
		.index("by_role_permission", ["roleId", "permissionId"]),

	// User custom permissions (for specific overrides)
	userPermissions: defineTable({
		userId: v.id("users"),
		permissionId: v.id("permissions"),
		granted: v.boolean(), // true = grant, false = revoke (override role permission)
		createdAt: v.string(),
		expiresAt: v.optional(v.string()), // Optional expiration for temporary permissions
	})
		.index("by_user", ["userId"])
		.index("by_permission", ["permissionId"])
		.index("by_user_permission", ["userId", "permissionId"]),

	// Audit log for permission changes
	permissionAuditLog: defineTable({
		userId: v.id("users"), // Who made the change
		targetUserId: v.optional(v.id("users")), // User affected (if applicable)
		targetRoleId: v.optional(v.id("roles")), // Role affected (if applicable)
		action: v.string(), // e.g., "role_assigned", "permission_granted", "role_created"
		details: v.optional(v.string()), // JSON string with additional details
		createdAt: v.string(),
	})
		.index("by_user", ["userId"])
		.index("by_target_user", ["targetUserId"])
		.index("by_created_at", ["createdAt"]),

	// Departments table - hierarchical structure
	departments: defineTable({
		organizationId: v.id("organizations"), // Link to organization
		name: v.string(), // e.g., "Engineering", "Design", "Construction"
		displayName: v.string(), // Display name in Russian
		description: v.optional(v.string()),
		parentId: v.optional(v.id("departments")), // Parent department for hierarchy
		level: v.number(), // Hierarchy level (0 = root, 1 = first level, etc.)
		headUserId: v.optional(v.id("users")), // Department head
		isActive: v.boolean(),
		createdAt: v.string(),
		updatedAt: v.string(),
	})
		.index("by_organization", ["organizationId"])
		.index("by_parent", ["parentId"])
		.index("by_level", ["level"])
		.index("by_head", ["headUserId"]),

	// Organizational positions - defines hierarchy levels
	organizationalPositions: defineTable({
		name: v.string(), // e.g., "owner", "ceo", "chief_engineer"
		displayName: v.string(), // e.g., "Владелец", "Генеральный директор", "ГИП"
		level: v.number(), // 0 = highest (owner), higher numbers = lower in hierarchy
		canManageLevelsBelow: v.boolean(), // Can manage all positions below
		isUnique: v.boolean(), // Only one person can hold this position
		createdAt: v.string(),
	})
		.index("by_level", ["level"])
		.index("by_name", ["name"]),

	// User department assignments
	userDepartments: defineTable({
		userId: v.id("users"),
		departmentId: v.id("departments"),
		positionId: v.optional(v.id("organizationalPositions")), // Organizational position
		isPrimary: v.boolean(), // Primary department assignment
		startDate: v.string(),
		endDate: v.optional(v.string()), // null = current assignment
		createdAt: v.string(),
	})
		.index("by_user", ["userId"])
		.index("by_department", ["departmentId"])
		.index("by_position", ["positionId"])
		.index("by_user_primary", ["userId", "isPrimary"]),

	// Documents table
	documents: defineTable({
		organizationId: v.id("organizations"), // Link to organization
		title: v.string(),
		content: v.string(),
		projectId: v.optional(v.id("constructionProjects")),
		parentId: v.union(v.id("documents"), v.null()), // For hierarchical documents
		authorId: v.id("users"),
		assignedTo: v.optional(v.id("users")),
		status: v.union(
			v.literal("draft"),
			v.literal("in_progress"),
			v.literal("review"),
			v.literal("completed"),
		),
		dueDate: v.optional(v.string()),
		tags: v.array(v.string()),
		version: v.number(),
		lastEditedBy: v.id("users"),
		lastEditedAt: v.number(),
	})
		.index("by_organization", ["organizationId"])
		.index("by_parent", ["parentId"])
		.index("by_project", ["projectId"])
		.index("by_author", ["authorId"])
		.index("by_assignee", ["assignedTo"])
		.index("by_status", ["status"]),

	// Document versions for history
	documentVersions: defineTable({
		documentId: v.id("documents"),
		version: v.number(),
		content: v.string(),
		editedBy: v.id("users"),
		editedAt: v.number(),
	})
		.index("by_document", ["documentId"])
		.index("by_version", ["documentId", "version"]),

	// Document attachments
	documentAttachments: defineTable({
		documentId: v.id("documents"),
		fileName: v.string(),
		fileUrl: v.string(),
		fileSize: v.number(),
		mimeType: v.string(),
		uploadedBy: v.id("users"),
		uploadedAt: v.number(),
	}).index("by_document", ["documentId"]),

	// Document comments
	documentComments: defineTable({
		documentId: v.id("documents"),
		authorId: v.id("users"),
		content: v.string(),
		parentCommentId: v.optional(v.id("documentComments")),
		isResolved: v.boolean(),
		createdAt: v.number(),
		updatedAt: v.number(),
	})
		.index("by_document", ["documentId"])
		.index("by_parent", ["parentCommentId"]),

	// Document assignments (for task management)
	documentAssignments: defineTable({
		documentId: v.id("documents"),
		assigneeId: v.id("users"),
		assignedBy: v.id("users"),
		taskDescription: v.string(),
		status: v.union(
			v.literal("pending"),
			v.literal("in_progress"),
			v.literal("completed"),
			v.literal("blocked"),
		),
		priority: v.union(
			v.literal("low"),
			v.literal("medium"),
			v.literal("high"),
			v.literal("urgent"),
		),
		dueDate: v.optional(v.string()),
		completedAt: v.optional(v.number()),
		notes: v.optional(v.string()),
		createdAt: v.number(),
	})
		.index("by_document", ["documentId"])
		.index("by_assignee", ["assigneeId"])
		.index("by_status", ["status"]),

	// Document activity log
	documentActivity: defineTable({
		documentId: v.id("documents"),
		userId: v.id("users"),
		action: v.union(
			v.literal("created"),
			v.literal("edited"),
			v.literal("commented"),
			v.literal("assigned"),
			v.literal("status_changed"),
			v.literal("attachment_added"),
			v.literal("attachment_removed"),
			v.literal("version_restored"),
		),
		details: v.optional(v.string()),
		timestamp: v.number(),
	})
		.index("by_document", ["documentId"])
		.index("by_user", ["userId"])
		.index("by_timestamp", ["timestamp"]),

	// Document templates
	documentTemplates: defineTable({
		name: v.string(),
		description: v.string(),
		content: v.string(),
		category: v.string(),
		tags: v.array(v.string()),
		createdBy: v.id("users"),
		isPublic: v.boolean(),
		usageCount: v.number(),
		createdAt: v.number(),
	})
		.index("by_category", ["category"])
		.index("by_creator", ["createdBy"])
		.index("by_public", ["isPublic"]),

	// Document mentions for notifications
	documentMentions: defineTable({
		commentId: v.id("documentComments"),
		documentId: v.id("documents"),
		mentionedUserId: v.id("users"),
		mentionedBy: v.id("users"),
		isRead: v.boolean(),
		createdAt: v.number(),
	})
		.index("by_comment", ["commentId"])
		.index("by_document", ["documentId"])
		.index("by_mentioned_user", ["mentionedUserId"])
		.index("by_unread", ["mentionedUserId", "isRead"]),

	// Document-Task relationships
	documentTasks: defineTable({
		documentId: v.id("documents"),
		taskId: v.id("issues"),
		relationshipType: v.union(
			v.literal("attachment"),
			v.literal("reference"),
			v.literal("deliverable"),
			v.literal("requirement"),
		),
		description: v.optional(v.string()),
		createdBy: v.id("users"),
		createdAt: v.number(),
	})
		.index("by_document", ["documentId"])
		.index("by_task", ["taskId"])
		.index("by_type", ["relationshipType"]),

	// Project Legal Documents table
	projectLegalDocuments: defineTable({
		constructionProjectId: v.id("constructionProjects"),
		organizationId: v.id("organizations"),
		documentType: v.union(
			v.literal("contract"),
			v.literal("invoice"),
			v.literal("permit"),
			v.literal("insurance"),
			v.literal("report"),
			v.literal("legal"),
			v.literal("financial"),
			v.literal("other"),
		),
		title: v.string(),
		description: v.optional(v.string()),
		storageId: v.id("_storage"),
		fileName: v.string(),
		fileSize: v.number(),
		mimeType: v.string(),
		uploadedBy: v.id("users"),
		uploadedAt: v.number(),
		status: v.union(
			v.literal("draft"),
			v.literal("pending"),
			v.literal("approved"),
			v.literal("rejected"),
			v.literal("expired"),
			v.literal("archived"),
		),
		validUntil: v.optional(v.string()), // ISO date string for expiration
		metadata: v.optional(v.string()), // JSON string for additional data
		isPrivate: v.boolean(),
		allowedUserIds: v.array(v.id("users")), // Users with special access
		tags: v.array(v.string()),
	})
		.index("by_project", ["constructionProjectId"])
		.index("by_organization", ["organizationId"])
		.index("by_type", ["documentType"])
		.index("by_status", ["status"])
		.index("by_uploader", ["uploadedBy"])
		.index("by_upload_date", ["uploadedAt"]),

	// Issue attachments (can be attached to issues or directly to projects)
	issueAttachments: defineTable({
<<<<<<< HEAD
		issueId: v.optional(v.id("issues")), // Optional for project-level attachments
		projectId: v.optional(v.id("constructionProjects")), // For direct project attachments
=======
		issueId: v.optional(v.id("issues")), // Optional - can be null for project-level attachments
		projectId: v.optional(v.id("constructionProjects")), // Project ID for direct project attachments
>>>>>>> 42946218
		fileName: v.string(),
		fileUrl: v.string(),
		fileSize: v.number(),
		mimeType: v.string(),
		uploadedBy: v.id("users"),
		uploadedAt: v.number(),
	})
		.index("by_issue", ["issueId"])
		.index("by_project", ["projectId"]),

	// Issue comments
	issueComments: defineTable({
		issueId: v.id("issues"),
		authorId: v.id("users"),
		content: v.string(),
		parentCommentId: v.optional(v.id("issueComments")),
		isResolved: v.boolean(),
		createdAt: v.number(),
		updatedAt: v.number(),
	})
		.index("by_issue", ["issueId"])
		.index("by_parent", ["parentCommentId"]),

	// Issue mentions for notifications
	issueMentions: defineTable({
		commentId: v.id("issueComments"),
		issueId: v.id("issues"),
		mentionedUserId: v.id("users"),
		mentionedBy: v.id("users"),
		isRead: v.boolean(),
		createdAt: v.number(),
	})
		.index("by_comment", ["commentId"])
		.index("by_issue", ["issueId"])
		.index("by_mentioned_user", ["mentionedUserId"])
		.index("by_unread", ["mentionedUserId", "isRead"]),

	// Activity tracking for issues
	issueActivities: defineTable({
		issueId: v.id("issues"),
		userId: v.id("users"),
		type: v.union(
			v.literal("status_changed"),
			v.literal("assignee_changed"),
			v.literal("priority_changed"),
			v.literal("created"),
			v.literal("completed"),
			v.literal("due_date_changed"),
			v.literal("comment_added"),
			v.literal("subtask_added"),
			v.literal("subtask_removed"),
		),
		oldValue: v.optional(v.string()),
		newValue: v.optional(v.string()),
		metadata: v.optional(
			v.object({
				oldStatusId: v.optional(v.id("status")),
				newStatusId: v.optional(v.id("status")),
				oldAssigneeId: v.optional(v.id("users")),
				newAssigneeId: v.optional(v.id("users")),
				oldPriorityId: v.optional(v.id("priorities")),
				newPriorityId: v.optional(v.id("priorities")),
				commentId: v.optional(v.id("issueComments")),
				subtaskId: v.optional(v.id("issues")),
			}),
		),
		createdAt: v.number(),
	})
		.index("by_issue", ["issueId"])
		.index("by_user", ["userId"])
		.index("by_type", ["type"])
		.index("by_created", ["createdAt"]),

	// Push notification subscriptions
	pushSubscriptions: defineTable({
		userId: v.id("users"),
		endpoint: v.string(),
		keys: v.object({
			p256dh: v.string(),
			auth: v.string(),
		}),
		userAgent: v.optional(v.string()),
		createdAt: v.number(),
		updatedAt: v.number(),
	})
		.index("by_user", ["userId"])
		.index("by_endpoint", ["endpoint"]),

	// Notification preferences
	notificationPreferences: defineTable({
		userId: v.id("users"),
		// Notification types
		taskAssigned: v.boolean(),
		taskStatusChanged: v.boolean(),
		taskCommented: v.boolean(),
		taskDueSoon: v.boolean(),
		projectUpdates: v.boolean(),
		// Delivery methods
		pushEnabled: v.boolean(),
		emailEnabled: v.boolean(),
		createdAt: v.number(),
		updatedAt: v.number(),
	}).index("by_user", ["userId"]),

	// Notifications log
	notifications: defineTable({
		userId: v.id("users"),
		title: v.string(),
		body: v.string(),
		type: v.union(
			v.literal("task_assigned"),
			v.literal("task_status_changed"),
			v.literal("task_commented"),
			v.literal("task_due_soon"),
			v.literal("task_priority_changed"),
			v.literal("project_update"),
		),
		data: v.optional(
			v.object({
				issueId: v.optional(v.id("issues")),
				projectId: v.optional(v.id("constructionProjects")),
				commentId: v.optional(v.id("issueComments")),
				url: v.optional(v.string()),
			}),
		),
		read: v.boolean(),
		createdAt: v.number(),
	})
		.index("by_user", ["userId"])
		.index("by_user_and_read", ["userId", "read"]),

	// Password reset tokens
	passwordResetTokens: defineTable({
		userId: v.id("users"),
		token: v.string(),
		email: v.string(),
		expiresAt: v.number(),
		usedAt: v.optional(v.number()),
		createdAt: v.number(),
	})
		.index("by_token", ["token"])
		.index("by_user", ["userId"])
		.index("by_email", ["email"]),

	// User generated passwords (for admin-created accounts)
	userGeneratedPasswords: defineTable({
		userId: v.id("users"),
		temporaryPassword: v.string(),
		mustChangePassword: v.boolean(),
		generatedBy: v.id("users"),
		generatedAt: v.number(),
		changedAt: v.optional(v.number()),
	}).index("by_user", ["userId"]),

	// ============== FINANCE TRACKING TABLES ==============

	// Chart of Accounts (План счетов)
	accounts: defineTable({
		organizationId: v.id("organizations"),
		code: v.string(), // Account code (e.g., "51" for bank accounts)
		name: v.string(), // Russian name (e.g., "Расчетные счета")
		type: v.union(
			v.literal("asset"), // Активы
			v.literal("liability"), // Пассивы  
			v.literal("equity"), // Капитал
			v.literal("revenue"), // Доходы
			v.literal("expense"), // Расходы
		),
		category: v.optional(v.string()), // Sub-category
		parentAccountId: v.optional(v.id("accounts")), // For hierarchical accounts
		isActive: v.boolean(),
		description: v.optional(v.string()),
		createdAt: v.number(),
		updatedAt: v.number(),
	})
		.index("by_organization", ["organizationId"])
		.index("by_code", ["organizationId", "code"])
		.index("by_type", ["organizationId", "type"])
		.index("by_parent", ["parentAccountId"]),

	// Journal Entries (Журнал проводок)
	journalEntries: defineTable({
		organizationId: v.id("organizations"),
		projectId: v.optional(v.id("constructionProjects")),
		entryNumber: v.string(), // Unique entry number
		date: v.string(), // Transaction date
		description: v.string(), // Entry description
		type: v.union(
			v.literal("payment"), // Платеж
			v.literal("expense"), // Расход
			v.literal("revenue"), // Доход
			v.literal("transfer"), // Перевод
			v.literal("adjustment"), // Корректировка
		),
		status: v.union(
			v.literal("draft"), // Черновик
			v.literal("posted"), // Проведено
			v.literal("cancelled"), // Отменено
		),
		relatedPaymentId: v.optional(v.id("payments")),
		createdBy: v.id("users"),
		approvedBy: v.optional(v.id("users")),
		createdAt: v.number(),
		postedAt: v.optional(v.number()),
	})
		.index("by_organization", ["organizationId"])
		.index("by_project", ["projectId"])
		.index("by_date", ["date"])
		.index("by_payment", ["relatedPaymentId"])
		.index("by_status", ["status"]),

	// Journal Lines (Строки проводок)
	journalLines: defineTable({
		journalEntryId: v.id("journalEntries"),
		accountId: v.id("accounts"),
		debit: v.number(), // Дебет
		credit: v.number(), // Кредит
		description: v.optional(v.string()),
		analyticsCode: v.optional(v.string()), // For analytical accounting
		taxAmount: v.optional(v.number()), // НДС
		createdAt: v.number(),
	})
		.index("by_entry", ["journalEntryId"])
		.index("by_account", ["accountId"]),

	// Payments (Платежи)
	payments: defineTable({
		organizationId: v.id("organizations"),
		projectId: v.id("constructionProjects"),
		paymentNumber: v.string(), // Unique payment number
		type: v.union(
			v.literal("incoming"), // Входящий платеж
			v.literal("outgoing"), // Исходящий платеж
		),
		amount: v.number(),
		currency: v.string(), // RUB, USD, etc.
		paymentDate: v.string(),
		dueDate: v.optional(v.string()),
		counterparty: v.string(), // Контрагент
		counterpartyInn: v.optional(v.string()), // ИНН контрагента
		purpose: v.string(), // Назначение платежа
		status: v.union(
			v.literal("pending"), // Ожидается
			v.literal("confirmed"), // Подтверждено
			v.literal("rejected"), // Отклонено
			v.literal("cancelled"), // Отменено
		),
		bankAccount: v.optional(v.string()), // Bank account number
		paymentMethod: v.union(
			v.literal("bank_transfer"), // Банковский перевод
			v.literal("cash"), // Наличные
			v.literal("card"), // Карта
			v.literal("other"), // Другое
		),
		notes: v.optional(v.string()),
		createdBy: v.id("users"),
		confirmedBy: v.optional(v.id("users")),
		createdAt: v.number(),
		confirmedAt: v.optional(v.number()),
	})
		.index("by_organization", ["organizationId"])
		.index("by_project", ["projectId"])
		.index("by_date", ["paymentDate"])
		.index("by_status", ["status"])
		.index("by_type", ["type"])
		.index("by_counterparty", ["counterparty"]),

	// Payment Documents (Документы платежей)
	paymentDocuments: defineTable({
		paymentId: v.id("payments"),
		documentType: v.union(
			v.literal("invoice"), // Счет
			v.literal("act"), // Акт
			v.literal("contract"), // Договор
			v.literal("receipt"), // Квитанция
			v.literal("bank_statement"), // Банковская выписка
			v.literal("other"), // Другое
		),
		fileName: v.string(),
		fileUrl: v.string(), // Storage ID
		fileSize: v.number(),
		mimeType: v.string(),
		uploadedBy: v.id("users"),
		uploadedAt: v.number(),
	})
		.index("by_payment", ["paymentId"])
		.index("by_type", ["documentType"]),

	// Project Budgets (Бюджеты проектов)
	projectBudgets: defineTable({
		projectId: v.id("constructionProjects"),
		name: v.string(), // Budget name/version
		totalBudget: v.number(), // Total budget amount
		status: v.union(
			v.literal("draft"), // Черновик
			v.literal("approved"), // Утвержден
			v.literal("revised"), // Пересмотрен
		),
		effectiveDate: v.string(),
		notes: v.optional(v.string()),
		createdBy: v.id("users"),
		approvedBy: v.optional(v.id("users")),
		createdAt: v.number(),
		approvedAt: v.optional(v.number()),
	})
		.index("by_project", ["projectId"])
		.index("by_status", ["status"])
		.index("by_date", ["effectiveDate"]),

	// Budget Lines (Статьи бюджета)
	budgetLines: defineTable({
		budgetId: v.id("projectBudgets"),
		accountId: v.id("accounts"), // Link to expense account
		category: v.string(), // Budget category
		description: v.string(),
		plannedAmount: v.number(), // Planned amount
		allocatedAmount: v.number(), // Actually allocated
		spentAmount: v.number(), // Actually spent (calculated)
		notes: v.optional(v.string()),
		createdAt: v.number(),
	})
		.index("by_budget", ["budgetId"])
		.index("by_account", ["accountId"]),

	// Budget Revisions (Изменения бюджета)
	budgetRevisions: defineTable({
		projectId: v.id("constructionProjects"),
		originalBudgetId: v.id("projectBudgets"),
		newBudgetId: v.id("projectBudgets"),
		reason: v.string(), // Reason for revision
		changeAmount: v.number(), // Positive for increase, negative for decrease
		revisedBy: v.id("users"),
		approvedBy: v.optional(v.id("users")),
		createdAt: v.number(),
		approvedAt: v.optional(v.number()),
	})
		.index("by_project", ["projectId"])
		.index("by_original", ["originalBudgetId"])
		.index("by_new", ["newBudgetId"]),

	// Account Balances (for performance - cached balances)
	accountBalances: defineTable({
		accountId: v.id("accounts"),
		projectId: v.optional(v.id("constructionProjects")),
		period: v.string(), // YYYY-MM format
		openingBalance: v.number(),
		totalDebits: v.number(),
		totalCredits: v.number(),
		closingBalance: v.number(),
		lastUpdated: v.number(),
	})
		.index("by_account", ["accountId"])
		.index("by_project", ["projectId"])
		.index("by_period", ["period"])
		.index("by_account_period", ["accountId", "period"]),
	// Project Access Control - defines who has access to specific projects
	projectAccess: defineTable({
		projectId: v.id("constructionProjects"),
		userId: v.optional(v.id("users")), // Either user or team, not both
		teamId: v.optional(v.id("constructionTeams")), // Either team or user, not both
		accessLevel: v.union(
			v.literal("owner"), // Full control
			v.literal("admin"), // Can manage project settings and members
			v.literal("write"), // Can create/edit tasks and documents
			v.literal("read"), // View-only access
		),
		grantedBy: v.id("users"),
		grantedAt: v.number(),
		expiresAt: v.optional(v.number()), // Optional expiration date
	})
		.index("by_project", ["projectId"])
		.index("by_user", ["userId"])
		.index("by_team", ["teamId"])
		.index("by_project_user", ["projectId", "userId"])
		.index("by_project_team", ["projectId", "teamId"]),

	// Resource-level permissions for fine-grained access control
	resourcePermissions: defineTable({
		resourceType: v.union(
			v.literal("project"),
			v.literal("document"),
			v.literal("issue"),
			v.literal("team"),
		),
		resourceId: v.string(), // ID of the specific resource
		userId: v.optional(v.id("users")),
		teamId: v.optional(v.id("teams")),
		permissions: v.array(v.string()), // Array of permission strings like "read", "write", "delete"
		grantedBy: v.id("users"),
		grantedAt: v.number(),
		expiresAt: v.optional(v.number()),
	})
		.index("by_resource", ["resourceType", "resourceId"])
		.index("by_user", ["userId"])
		.index("by_team", ["teamId"])
		.index("by_resource_user", ["resourceType", "resourceId", "userId"]),

	// Permission groups for bundling related permissions
	permissionGroups: defineTable({
		name: v.string(), // e.g., "project_manager_permissions"
		displayName: v.string(),
		description: v.string(),
		permissionIds: v.array(v.id("permissions")),
		isSystem: v.boolean(),
		createdAt: v.string(),
		updatedAt: v.string(),
	})
		.index("by_name", ["name"]),

	// Team project access for bulk team assignments
	teamProjectAccess: defineTable({
		teamId: v.id("constructionTeams"),
		projectId: v.id("constructionProjects"),
		accessLevel: v.union(
			v.literal("admin"),
			v.literal("write"),
			v.literal("read"),
		),
		inheritToMembers: v.boolean(), // Whether team members inherit this access
		grantedBy: v.id("users"),
		grantedAt: v.number(),
	})
		.index("by_team", ["teamId"])
		.index("by_project", ["projectId"])
		.index("by_team_project", ["teamId", "projectId"]),

	// Document access control
	documentAccess: defineTable({
		documentId: v.id("documents"),
		userId: v.optional(v.id("users")),
		teamId: v.optional(v.id("teams")),
		accessLevel: v.union(
			v.literal("owner"),
			v.literal("editor"),
			v.literal("commenter"),
			v.literal("viewer"),
		),
		canShare: v.boolean(), // Can share with others
		grantedBy: v.id("users"),
		grantedAt: v.number(),
		expiresAt: v.optional(v.number()),
	})
		.index("by_document", ["documentId"])
		.index("by_user", ["userId"])
		.index("by_team", ["teamId"])
		.index("by_document_user", ["documentId", "userId"]),
});<|MERGE_RESOLUTION|>--- conflicted
+++ resolved
@@ -544,13 +544,8 @@
 
 	// Issue attachments (can be attached to issues or directly to projects)
 	issueAttachments: defineTable({
-<<<<<<< HEAD
-		issueId: v.optional(v.id("issues")), // Optional for project-level attachments
-		projectId: v.optional(v.id("constructionProjects")), // For direct project attachments
-=======
 		issueId: v.optional(v.id("issues")), // Optional - can be null for project-level attachments
 		projectId: v.optional(v.id("constructionProjects")), // Project ID for direct project attachments
->>>>>>> 42946218
 		fileName: v.string(),
 		fileUrl: v.string(),
 		fileSize: v.number(),
