--- conflicted
+++ resolved
@@ -132,11 +132,7 @@
 
 		await ctx.db.insert("issueAttachments", {
 			issueId: args.issueId,
-<<<<<<< HEAD
-			projectId: undefined, // Issue-specific attachment, not directly to project
-=======
 			projectId: args.projectId,
->>>>>>> 42946218
 			fileName: args.fileName,
 			fileUrl: args.storageId,
 			fileSize: args.fileSize,
@@ -215,11 +211,7 @@
 	},
 });
 
-<<<<<<< HEAD
-// Upload file directly to project without creating an issue
-=======
 // Upload file to project (with optional issue linking)
->>>>>>> 42946218
 export const uploadToProject = mutation({
 	args: {
 		storageId: v.id("_storage"),
@@ -232,17 +224,10 @@
 	handler: async (ctx, args) => {
 		const { user, organization } = await getCurrentUserWithOrganization(ctx);
 
-<<<<<<< HEAD
-		// Directly attach to project without creating a placeholder issue
-		await ctx.db.insert("issueAttachments", {
-			issueId: undefined,
-			projectId: args.projectId,
-=======
 		// Directly attach to project (and optionally to issue)
 		await ctx.db.insert("issueAttachments", {
 			issueId: args.issueId || undefined, // Optional issue attachment
 			projectId: args.projectId, // Always attach to project
->>>>>>> 42946218
 			fileName: args.fileName,
 			fileUrl: args.storageId,
 			fileSize: args.fileSize,
