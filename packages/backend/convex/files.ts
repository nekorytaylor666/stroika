import { v } from "convex/values";
import { mutation, query } from "./_generated/server";
import {
	getCurrentUser,
	getCurrentUserWithOrganization,
} from "./helpers/getCurrentUser";

export const generateUploadUrl = mutation({
	handler: async (ctx) => {
		// Made public for now - remove auth check
		// const identity = await ctx.auth.getUserIdentity();
		// if (!identity) throw new Error("Not authenticated");

		return await ctx.storage.generateUploadUrl();
	},
});

export const getUrl = query({
	args: { storageId: v.id("_storage") },
	handler: async (ctx, args) => {
		return await ctx.storage.getUrl(args.storageId);
	},
});

export const deleteFile = mutation({
	args: { storageId: v.id("_storage") },
	handler: async (ctx, args) => {
		// Made public for now - remove auth check
		// const identity = await ctx.auth.getUserIdentity();
		// if (!identity) throw new Error("Not authenticated");

		await ctx.storage.delete(args.storageId);
	},
});

export const attachToDocument = mutation({
	args: {
		documentId: v.id("documents"),
		storageId: v.id("_storage"),
		fileName: v.string(),
		fileSize: v.number(),
		mimeType: v.string(),
	},
	handler: async (ctx, args) => {
		const { user, organization } = await getCurrentUserWithOrganization(ctx);

		await ctx.db.insert("documentAttachments", {
			documentId: args.documentId,
			fileName: args.fileName,
			fileUrl: args.storageId,
			fileSize: args.fileSize,
			mimeType: args.mimeType,
			uploadedBy: user._id,
			uploadedAt: Date.now(),
		});

		// Log activity
		await ctx.db.insert("documentActivity", {
			documentId: args.documentId,
			userId: user._id,
			action: "attachment_added",
			details: args.fileName,
			timestamp: Date.now(),
		});
	},
});

export const getDocumentAttachments = query({
	args: { documentId: v.id("documents") },
	handler: async (ctx, args) => {
		const attachments = await ctx.db
			.query("documentAttachments")
			.withIndex("by_document", (q) => q.eq("documentId", args.documentId))
			.collect();

		const attachmentsWithUsers = await Promise.all(
			attachments.map(async (attachment) => {
				const [uploader, fileUrl] = await Promise.all([
					ctx.db.get(attachment.uploadedBy),
					ctx.storage.getUrl(attachment.fileUrl as any),
				]);
				return {
					...attachment,
					fileUrl: fileUrl || attachment.fileUrl, // Use the resolved URL
					uploader,
				};
			}),
		);

		return attachmentsWithUsers;
	},
});

export const removeAttachment = mutation({
	args: { attachmentId: v.id("documentAttachments") },
	handler: async (ctx, args) => {
		const { user, organization } = await getCurrentUserWithOrganization(ctx);

		const attachment = await ctx.db.get(args.attachmentId);
		if (!attachment) throw new Error("Attachment not found");

		await ctx.db.delete(args.attachmentId);

		// Log activity
		await ctx.db.insert("documentActivity", {
			documentId: attachment.documentId,
			userId: user._id,
			action: "attachment_removed",
			details: attachment.fileName,
			timestamp: Date.now(),
		});
	},
});

// Issue attachment functions
export const attachToIssue = mutation({
	args: {
		issueId: v.optional(v.id("issues")),
		projectId: v.optional(v.id("constructionProjects")),
		storageId: v.id("_storage"),
		fileName: v.string(),
		fileSize: v.number(),
		mimeType: v.string(),
	},
	handler: async (ctx, args) => {
		const { user, organization } = await getCurrentUserWithOrganization(ctx);

		await ctx.db.insert("issueAttachments", {
			issueId: args.issueId,
			projectId: args.projectId,
			fileName: args.fileName,
			fileUrl: args.storageId,
			fileSize: args.fileSize,
			mimeType: args.mimeType,
			uploadedBy: user._id,
			uploadedAt: Date.now(),
		});
	},
});

export const getIssueAttachments = query({
	args: {
		issueId: v.optional(v.id("issues")),
		projectId: v.optional(v.id("constructionProjects")),
	},
	handler: async (ctx, args) => {
		let attachments;
		if (args.issueId) {
			attachments = await ctx.db
				.query("issueAttachments")
				.withIndex("by_issue", (q) => q.eq("issueId", args.issueId))
				.collect();
		} else if (args.projectId) {
			attachments = await ctx.db
				.query("issueAttachments")
				.withIndex("by_project", (q) => q.eq("projectId", args.projectId))
				.collect();
		} else {
			attachments = [];
		}

		const attachmentsWithUsers = await Promise.all(
			attachments.map(async (attachment) => {
				const [uploader, fileUrl] = await Promise.all([
					ctx.db.get(attachment.uploadedBy),
					ctx.storage.getUrl(attachment.fileUrl as any),
				]);
				return {
					...attachment,
					fileUrl: fileUrl || attachment.fileUrl, // Use the resolved URL
					uploader,
				};
			}),
		);

		return attachmentsWithUsers;
	},
});

export const removeIssueAttachment = mutation({
	args: { attachmentId: v.id("issueAttachments") },
	handler: async (ctx, args) => {
		// Made public for now - remove auth check
		// const identity = await ctx.auth.getUserIdentity();
		// if (!identity) throw new Error("Not authenticated");

		const attachment = await ctx.db.get(args.attachmentId);
		if (!attachment) throw new Error("Attachment not found");

		await ctx.db.delete(args.attachmentId);
	},
});

// Upload file without linking to specific issue (for general attachments page)
export const uploadToProject = mutation({
	args: {
		storageId: v.id("_storage"),
		fileName: v.string(),
		fileSize: v.number(),
		mimeType: v.string(),
		projectId: v.id("constructionProjects"),
	},
	handler: async (ctx, args) => {
		const { user, organization } = await getCurrentUserWithOrganization(ctx);

		// Get default status and priority
		const defaultStatus = await ctx.db.query("status").first();
		const defaultPriority = await ctx.db.query("priorities").first();

		if (!defaultStatus || !defaultPriority) {
			throw new Error("No default status or priority found");
		}

		// Create a placeholder issue for project file attachments
		const projectFileIssue = await ctx.db
			.query("issues")
			.filter((q) =>
				q.and(
					q.eq(q.field("title"), "[Project Files]"),
					q.eq(q.field("projectId"), args.projectId),
				),
			)
			.first();

		let issueId = projectFileIssue?._id;

		if (!issueId) {
			// Create a project files issue if it doesn't exist
			issueId = await ctx.db.insert("issues", {
				organizationId: organization._id,
				title: "[Project Files]",
				description: "Container for project file attachments",
				identifier: `PROJECT-FILES-${Date.now()}`,
				projectId: args.projectId,
				statusId: defaultStatus._id,
				priorityId: defaultPriority._id,
				assigneeId: undefined,
				labelIds: [],
				createdAt: new Date().toISOString(),
				cycleId: "default",
				rank: "0",
				dueDate: undefined,
				isConstructionTask: true,
				parentTaskId: undefined,
			});
		}

		await ctx.db.insert("issueAttachments", {
			issueId,
			projectId: args.projectId,
			fileName: args.fileName,
			fileUrl: args.storageId,
			fileSize: args.fileSize,
			mimeType: args.mimeType,
			uploadedBy: user._id,
			uploadedAt: Date.now(),
		});
	},
});

export const uploadToGeneral = mutation({
	args: {
		storageId: v.id("_storage"),
		fileName: v.string(),
		fileSize: v.number(),
		mimeType: v.string(),
	},
	handler: async (ctx, args) => {
		const { user, organization } = await getCurrentUserWithOrganization(ctx);

		// General attachments without issue or project association
		await ctx.db.insert("issueAttachments", {
<<<<<<< HEAD
			issueId,
=======
			issueId: undefined,
>>>>>>> 22f7368d
			projectId: undefined,
			fileName: args.fileName,
			fileUrl: args.storageId,
			fileSize: args.fileSize,
			mimeType: args.mimeType,
			uploadedBy: user._id,
			uploadedAt: Date.now(),
		});
	},
});<|MERGE_RESOLUTION|>--- conflicted
+++ resolved
@@ -270,11 +270,7 @@
 
 		// General attachments without issue or project association
 		await ctx.db.insert("issueAttachments", {
-<<<<<<< HEAD
-			issueId,
-=======
 			issueId: undefined,
->>>>>>> 22f7368d
 			projectId: undefined,
 			fileName: args.fileName,
 			fileUrl: args.storageId,
