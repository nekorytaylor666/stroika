--- conflicted
+++ resolved
@@ -103,10 +103,7 @@
   files: typeof files;
   "finance/accounts": typeof finance_accounts;
   "finance/budgets": typeof finance_budgets;
-<<<<<<< HEAD
-=======
   "finance/expenses": typeof finance_expenses;
->>>>>>> ed131a1e
   "finance/journalEntries": typeof finance_journalEntries;
   "finance/payments": typeof finance_payments;
   "finance/reports": typeof finance_reports;
