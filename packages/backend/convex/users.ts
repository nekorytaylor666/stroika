--- conflicted
+++ resolved
@@ -1,13 +1,7 @@
 import { v } from "convex/values";
 import { mutation, query } from "./_generated/server";
-<<<<<<< HEAD
-import { auth } from "./auth";
-import { getCurrentUser as getCurrentUserHelper } from "./helpers/getCurrentUser";
-import { checkPermission } from "./permissions/utils";
-=======
 import type { Id } from "./_generated/dataModel";
 import { authComponent, createAuth } from "./auth";
->>>>>>> 5f692bb4
 
 // Get current authenticated user (now uses the one from auth.ts)
 export { getCurrentUser, viewer, me } from "./auth";
@@ -34,49 +28,6 @@
 			console.error("Failed to list users:", error);
 			return [];
 		}
-<<<<<<< HEAD
-
-		// Get all members of the user's current organization
-		const orgMembers = await ctx.db
-			.query("organizationMembers")
-			.withIndex("by_organization", (q) =>
-				q.eq("organizationId", user.currentOrganizationId),
-			)
-			.filter((q) => q.eq(q.field("isActive"), true))
-			.collect();
-
-		// Get user details for each member
-		const users = await Promise.all(
-			orgMembers.map(async (member) => {
-				const memberUser = await ctx.db.get(member.userId);
-				return memberUser;
-			}),
-		);
-
-		const filteredUsers = users.filter(Boolean);
-
-		return filteredUsers;
-	},
-});
-
-// Get current user (alias for viewer)
-export const me = query({
-	handler: async (ctx) => {
-		const identity = await ctx.auth.getUserIdentity();
-		if (!identity) {
-			return null;
-		}
-
-		const tokenIdentifier = identity.tokenIdentifier;
-
-		const user = await ctx.db
-			.query("users")
-			.withIndex("by_token", (q) => q.eq("tokenIdentifier", tokenIdentifier))
-			.first();
-
-		return user;
-=======
->>>>>>> 5f692bb4
 	},
 });
 
@@ -403,7 +354,7 @@
 			(user) =>
 				user.name.toLowerCase().includes(searchTerm) ||
 				user.email.toLowerCase().includes(searchTerm) ||
-				(user.position?.toLowerCase().includes(searchTerm)),
+				user.position?.toLowerCase().includes(searchTerm),
 		);
 	},
 });
@@ -485,7 +436,7 @@
 			ctx,
 			currentUser._id,
 			"users",
-			"update"
+			"update",
 		);
 
 		if (!hasPermission) {
@@ -500,7 +451,9 @@
 				.first();
 
 			if (existingUser && existingUser._id !== id) {
-				throw new Error("Электронная почта уже используется другим пользователем");
+				throw new Error(
+					"Электронная почта уже используется другим пользователем",
+				);
 			}
 		}
 
