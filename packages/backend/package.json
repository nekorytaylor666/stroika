{
<<<<<<< HEAD
	"name": "@stroika/backend",
	"version": "1.0.0",
	"main": "./index.ts",
	"types": "./index.ts",
	"exports": {
		".": "./index.ts"
	},
	"scripts": {
		"dev": "convex dev --typecheck=disable",
		"setup": "convex dev --configure --until-success"
	},
	"author": "",
	"license": "ISC",
	"description": "",
	"devDependencies": {
		"@types/web-push": "^3.6.4",
		"typescript": "^5.8.3"
	},
	"dependencies": {
		"@convex-dev/auth": "^0.0.87",
		"@oslojs/crypto": "^1.0.1",
		"convex": "^1.23.0",
		"jose": "^6.0.11",
		"resend": "^6.0.3",
		"web-push": "^3.6.7"
	}
=======
  "name": "@stroika/backend",
  "version": "1.0.0",
  "main": "./index.ts",
  "types": "./index.ts",
  "exports": {
    ".": "./index.ts"
  },
  "scripts": {
    "dev": "convex dev --typecheck=disable",
    "setup": "convex dev --configure --until-success"
  },
  "author": "",
  "license": "ISC",
  "description": "",
  "devDependencies": {
    "@types/node": "catalog:",
    "@types/web-push": "^3.6.4",
    "typescript": "catalog:"
  },
  "dependencies": {
    "@convex-dev/better-auth": "catalog:",
    "better-auth": "catalog:",
    "convex": "catalog:",
    "convex-helpers": "^0.1.104",
    "jose": "^6.0.11",
    "web-push": "^3.6.7"
  }
>>>>>>> 5f692bb4
}<|MERGE_RESOLUTION|>--- conflicted
+++ resolved
@@ -1,32 +1,4 @@
 {
-<<<<<<< HEAD
-	"name": "@stroika/backend",
-	"version": "1.0.0",
-	"main": "./index.ts",
-	"types": "./index.ts",
-	"exports": {
-		".": "./index.ts"
-	},
-	"scripts": {
-		"dev": "convex dev --typecheck=disable",
-		"setup": "convex dev --configure --until-success"
-	},
-	"author": "",
-	"license": "ISC",
-	"description": "",
-	"devDependencies": {
-		"@types/web-push": "^3.6.4",
-		"typescript": "^5.8.3"
-	},
-	"dependencies": {
-		"@convex-dev/auth": "^0.0.87",
-		"@oslojs/crypto": "^1.0.1",
-		"convex": "^1.23.0",
-		"jose": "^6.0.11",
-		"resend": "^6.0.3",
-		"web-push": "^3.6.7"
-	}
-=======
   "name": "@stroika/backend",
   "version": "1.0.0",
   "main": "./index.ts",
@@ -54,5 +26,4 @@
     "jose": "^6.0.11",
     "web-push": "^3.6.7"
   }
->>>>>>> 5f692bb4
 }