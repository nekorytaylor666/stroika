"use client";

import { Button } from "@/components/ui/button";
import { Input } from "@/components/ui/input";
import { Separator } from "@/components/ui/separator";
import { Textarea } from "@/components/ui/textarea";
import { useConstructionData } from "@/hooks/use-construction-data";
import { useCurrentUser } from "@/hooks/use-current-user";
import { useMobile } from "@/hooks/use-mobile";
import { cn } from "@/lib/utils";
import { useConstructionTaskDetailsStore } from "@/store/construction/construction-task-details-store";
import { api } from "@stroika/backend";
import type { Id } from "@stroika/backend";
import { useNavigate } from "@tanstack/react-router";
import { useMutation, useQuery } from "convex/react";
import { format } from "date-fns";
import { ru } from "date-fns/locale";
import {
	ArrowLeft,
	Calendar,
	ChevronRight,
	Clock,
	FileText,
	Hash,
	MoreHorizontal,
	Paperclip,
	Plus,
	User,
	Trash2,
	Copy,
	Link2,
	ExternalLink,
} from "lucide-react";
import { motion } from "motion/react";
import { useEffect, useState } from "react";
import { ConstructionAssigneeUser } from "./construction-assignee-user";
import { ConstructionPrioritySelector } from "./construction-priority-selector";
import { ConstructionStatusSelector } from "./construction-status-selector";
import { ConstructionSubtasks } from "./construction-subtasks";
import { ConstructionTaskAttachmentsGrid } from "./construction-task-attachments-grid";
import { ConstructionTaskComments } from "./construction-task-comments";
import { ConstructionTaskDetails } from "./construction-task-details";
import type { ConstructionTask } from "./construction-tasks";
import {
	DropdownMenu,
	DropdownMenuContent,
	DropdownMenuItem,
	DropdownMenuSeparator,
	DropdownMenuTrigger,
} from "@/components/ui/dropdown-menu";
import {
	Popover,
	PopoverContent,
	PopoverTrigger,
} from "@/components/ui/popover";
import { Calendar as CalendarComponent } from "@/components/ui/calendar";

interface ConstructionTaskDetailsPageProps {
	taskId: string;
	orgId: string;
}

export function ConstructionTaskDetailsPage({
	taskId,
	orgId,
}: ConstructionTaskDetailsPageProps) {
	const navigate = useNavigate();
	const isMobile = useMobile();
	const { users, priorities, statuses, projects } = useConstructionData();
	const currentUser = useCurrentUser();
	const { openTaskDetails } = useConstructionTaskDetailsStore();

	// Fetch task by identifier
	const task = useQuery(api.constructionTasks.getByIdentifier, {
		identifier: taskId,
	});

	const updateTask = useMutation(api.constructionTasks.update);
	const deleteTask = useMutation(api.constructionTasks.deleteTask);
	const updateTaskAssignee = useMutation(api.issues.updateAssignee);
	const updateTaskPriority = useMutation(api.issues.updatePriority);
	const updateTaskStatus = useMutation(api.issues.updateStatus);

	const [isEditingTitle, setIsEditingTitle] = useState(false);
	const [isEditingDescription, setIsEditingDescription] = useState(false);
	const [title, setTitle] = useState("");
	const [description, setDescription] = useState("");
	const [isDatePickerOpen, setIsDatePickerOpen] = useState(false);
	const [selectedDate, setSelectedDate] = useState<Date | undefined>();

	useEffect(() => {
		if (task) {
			setTitle(task.title);
			setDescription(task.description || "");
			if (task.dueDate) {
				setSelectedDate(new Date(task.dueDate));
			}
		}
	}, [task]);

	if (!task) {
		return (
			<div className="flex h-full items-center justify-center">
				<div className="animate-pulse">
					<div className="mb-2 h-8 w-32 rounded bg-muted" />
					<div className="h-4 w-48 rounded bg-muted" />
				</div>
			</div>
		);
	}

<<<<<<< HEAD
=======
	// If on desktop, render the modal component instead
	if (!isMobile) {
		return (
			<ConstructionTaskDetails
				task={task}
				open={true}
				onOpenChange={() => navigate({ to: `/construction/${orgId}/tasks` })}
			/>
		);
	}

>>>>>>> 528a3a92
	const assignee = task.assigneeId
		? users?.find((u) => u._id === task.assigneeId)
		: null;
	const priority = priorities?.find((p) => p._id === task.priorityId);
	const status = statuses?.find((s) => s._id === task.statusId);
	const project = task.constructionProjectId
		? projects?.find((p) => p._id === task.constructionProjectId)
		: null;

	const handleTitleSave = async () => {
		if (title !== task.title) {
			try {
				await updateTask({
					id: task._id as Id<"issues">,
					title,
					userId: currentUser?._id as Id<"users">,
				});
			} catch (error) {
				console.error("Error updating title:", error);
			}
		}
		setIsEditingTitle(false);
	};

	const handleDescriptionSave = async () => {
		if (description !== (task.description || "")) {
			try {
				await updateTask({
					id: task._id as Id<"issues">,
					description,
					userId: currentUser?._id as Id<"users">,
				});
			} catch (error) {
				console.error("Error updating description:", error);
			}
		}
		setIsEditingDescription(false);
	};

	const handleBack = () => {
		navigate({ to: `/construction/${orgId}/tasks` });
	};

<<<<<<< HEAD
	const handleDateChange = async (date: Date | undefined) => {
		setSelectedDate(date);
		setIsDatePickerOpen(false);
		if (date) {
			try {
				await updateTask({
					id: task._id as Id<"issues">,
					dueDate: date.toISOString(),
					userId: currentUser?._id as Id<"users">,
				});
			} catch (error) {
				console.error("Error updating due date:", error);
			}
		}
	};

	const handleCopyLink = () => {
		const url = window.location.href;
		navigator.clipboard.writeText(url);
	};

	const handleDelete = async () => {
		if (confirm("Вы уверены, что хотите удалить эту задачу?")) {
			try {
				await deleteTask({ id: task._id as Id<"issues"> });
				handleBack();
			} catch (error) {
				console.error("Error deleting task:", error);
			}
		}
	};

	// Mobile view
	if (isMobile) {
		return (
			<motion.div
				initial={{ opacity: 0, x: 20 }}
				animate={{ opacity: 1, x: 0 }}
				exit={{ opacity: 0, x: -20 }}
				className="flex flex-col h-full bg-background"
			>
				{/* Mobile Header */}
				<div className="flex items-center justify-between border-b px-4 py-3">
					<div className="flex items-center gap-3">
						<Button
							variant="ghost"
							size="icon"
							onClick={handleBack}
							className="h-8 w-8"
						>
							<ArrowLeft className="h-4 w-4" />
						</Button>
=======
	return (
		<motion.div
			initial={{ opacity: 0, x: 20 }}
			animate={{ opacity: 1, x: 0 }}
			exit={{ opacity: 0, x: -20 }}
			className="flex h-full flex-col bg-background"
		>
			{/* Header */}
			<div className="flex items-center justify-between border-b px-4 py-3">
				<div className="flex items-center gap-3">
					<Button
						variant="ghost"
						size="icon"
						onClick={handleBack}
						className="h-8 w-8"
					>
						<ArrowLeft className="h-4 w-4" />
					</Button>
					<div className="flex items-center gap-2">
						{priority && (
							<ConstructionPrioritySelector
								priority={priority}
								issueId={task._id}
							/>
						)}
						<span className="font-mono text-muted-foreground text-sm">
							{task.identifier}
						</span>
					</div>
				</div>
				<Button variant="ghost" size="icon" className="h-8 w-8">
					<MoreHorizontal className="h-4 w-4" />
				</Button>
			</div>

			{/* Content */}
			<div className="flex-1 overflow-y-auto">
				<div className="space-y-6 p-4">
					{/* Title */}
					<div>
						{isEditingTitle ? (
							<Input
								value={title}
								onChange={(e) => setTitle(e.target.value)}
								onBlur={handleTitleSave}
								onKeyDown={(e) => {
									if (e.key === "Enter") handleTitleSave();
									if (e.key === "Escape") {
										setTitle(task.title);
										setIsEditingTitle(false);
									}
								}}
								className="h-auto border-none px-0 font-semibold text-xl"
								autoFocus
							/>
						) : (
							<button
								type="button"
								className="w-full text-left font-semibold text-xl"
								onClick={() => setIsEditingTitle(true)}
							>
								{title}
							</button>
						)}
					</div>

					{/* Status Row */}
					<div className="-mx-4 flex cursor-pointer items-center justify-between p-3 hover:bg-muted/50">
						<div className="flex items-center gap-3">
							<span className="text-muted-foreground text-sm">Статус</span>
						</div>
>>>>>>> 528a3a92
						<div className="flex items-center gap-2">
							{priority && (
								<ConstructionPrioritySelector
									priority={priority}
									issueId={task._id}
								/>
							)}
							<span className="font-mono text-muted-foreground text-sm">
								{task.identifier}
							</span>
						</div>
					</div>
					<Button variant="ghost" size="icon" className="h-8 w-8">
						<MoreHorizontal className="h-4 w-4" />
					</Button>
				</div>

<<<<<<< HEAD
				{/* Mobile Content */}
				<div className="flex-1 overflow-y-auto">
					<div className="p-4 space-y-6">
						{/* Title */}
						<div>
							{isEditingTitle ? (
								<Input
									value={title}
									onChange={(e) => setTitle(e.target.value)}
									onBlur={handleTitleSave}
									onKeyDown={(e) => {
										if (e.key === "Enter") handleTitleSave();
										if (e.key === "Escape") {
											setTitle(task.title);
											setIsEditingTitle(false);
										}
									}}
									className="h-auto border-none px-0 font-semibold text-xl"
									autoFocus
								/>
							) : (
								<button
									type="button"
									className="w-full text-left font-semibold text-xl"
									onClick={() => setIsEditingTitle(true)}
								>
									{title}
								</button>
=======
					{/* Assignee Row */}
					<div className="-mx-4 flex cursor-pointer items-center justify-between p-3 hover:bg-muted/50">
						<div className="flex items-center gap-3">
							<span className="text-muted-foreground text-sm">Исполнитель</span>
						</div>
						<div className="flex items-center gap-2">
							{assignee ? (
								<>
									<ConstructionAssigneeUser user={assignee} />
									<span className="text-sm">{assignee.name}</span>
								</>
							) : (
								<span className="text-muted-foreground text-sm">
									Не назначен
								</span>
>>>>>>> 528a3a92
							)}
						</div>

<<<<<<< HEAD
						{/* Status Row */}
						<div className="flex items-center justify-between p-3 -mx-4 hover:bg-muted/50 cursor-pointer">
							<div className="flex items-center gap-3">
								<span className="text-muted-foreground text-sm">Статус</span>
							</div>
							<div className="flex items-center gap-2">
								{status && (
									<ConstructionStatusSelector
										statusId={task.statusId}
=======
					{/* Priority Row */}
					<div className="-mx-4 flex cursor-pointer items-center justify-between p-3 hover:bg-muted/50">
						<div className="flex items-center gap-3">
							<span className="text-muted-foreground text-sm">Приоритет</span>
						</div>
						<div className="flex items-center gap-2">
							{priority && (
								<>
									<ConstructionPrioritySelector
										priority={priority}
>>>>>>> 528a3a92
										issueId={task._id}
										showLabel={true}
									/>
								)}
								<ChevronRight className="h-4 w-4 text-muted-foreground" />
							</div>
						</div>

<<<<<<< HEAD
						{/* Assignee Row */}
						<div className="flex items-center justify-between p-3 -mx-4 hover:bg-muted/50 cursor-pointer">
							<div className="flex items-center gap-3">
								<span className="text-muted-foreground text-sm">Исполнитель</span>
							</div>
							<div className="flex items-center gap-2">
								{assignee ? (
									<>
										<ConstructionAssigneeUser user={assignee} />
										<span className="text-sm">{assignee.name}</span>
									</>
								) : (
									<span className="text-muted-foreground text-sm">Не назначен</span>
								)}
								<ChevronRight className="h-4 w-4 text-muted-foreground" />
							</div>
=======
					{/* Due Date Row */}
					<div className="-mx-4 flex cursor-pointer items-center justify-between p-3 hover:bg-muted/50">
						<div className="flex items-center gap-3">
							<Calendar className="h-4 w-4 text-muted-foreground" />
							<span className="text-muted-foreground text-sm">
								Срок выполнения
							</span>
>>>>>>> 528a3a92
						</div>

						{/* Priority Row */}
						<div className="flex items-center justify-between p-3 -mx-4 hover:bg-muted/50 cursor-pointer">
							<div className="flex items-center gap-3">
								<span className="text-muted-foreground text-sm">Приоритет</span>
							</div>
							<div className="flex items-center gap-2">
								{priority && (
									<>
										<ConstructionPrioritySelector
											priority={priority}
											issueId={task._id}
										/>
										<span className="text-sm">{priority.name}</span>
									</>
								)}
								<ChevronRight className="h-4 w-4 text-muted-foreground" />
							</div>
						</div>

<<<<<<< HEAD
						{/* Due Date Row */}
						<div className="flex items-center justify-between p-3 -mx-4 hover:bg-muted/50 cursor-pointer">
=======
					{/* Project Row */}
					{project && (
						<div className="-mx-4 flex cursor-pointer items-center justify-between p-3 hover:bg-muted/50">
>>>>>>> 528a3a92
							<div className="flex items-center gap-3">
								<Calendar className="h-4 w-4 text-muted-foreground" />
								<span className="text-muted-foreground text-sm">Срок выполнения</span>
							</div>
							<div className="flex items-center gap-2">
								<span className="text-sm">
									{task.dueDate
										? format(new Date(task.dueDate), "d MMM yyyy", {
												locale: ru,
											})
										: "Не указан"}
								</span>
								<ChevronRight className="h-4 w-4 text-muted-foreground" />
							</div>
						</div>

						{/* Project Row */}
						{project && (
							<div className="flex items-center justify-between p-3 -mx-4 hover:bg-muted/50 cursor-pointer">
								<div className="flex items-center gap-3">
									<span className="text-muted-foreground text-sm">Проект</span>
								</div>
								<div className="flex items-center gap-2">
									<span className="text-sm">{project.name}</span>
									<ChevronRight className="h-4 w-4 text-muted-foreground" />
								</div>
							</div>
						)}

						<Separator />

						{/* Description */}
						<div>
							<div className="mb-3 flex items-center gap-2">
								<FileText className="h-4 w-4 text-muted-foreground" />
								<span className="font-medium text-sm">Описание</span>
							</div>
							{isEditingDescription ? (
								<div className="space-y-2">
									<Textarea
										value={description}
										onChange={(e) => setDescription(e.target.value)}
										className="min-h-[100px] resize-none"
										placeholder="Добавьте описание..."
										autoFocus
									/>
									<div className="flex gap-2">
										<Button size="sm" onClick={handleDescriptionSave}>
											Сохранить
										</Button>
										<Button
											size="sm"
											variant="ghost"
											onClick={() => {
												setDescription(task.description || "");
												setIsEditingDescription(false);
											}}
										>
											Отмена
										</Button>
									</div>
								</div>
							) : (
								<button
									type="button"
									className="min-h-[60px] w-full rounded p-3 text-left hover:bg-muted/50"
									onClick={() => setIsEditingDescription(true)}
								>
									{description || (
										<span className="text-muted-foreground">
											Добавить описание...
										</span>
									)}
								</button>
							)}
						</div>

						<Separator />

						{/* Subtasks */}
						<div>
							<ConstructionSubtasks task={task as ConstructionTask} />
						</div>

						<Separator />

						{/* Attachments */}
						<div>
							<div className="mb-3 flex items-center gap-2">
								<Paperclip className="h-4 w-4 text-muted-foreground" />
								<span className="font-medium text-sm">Вложения</span>
							</div>
							<ConstructionTaskAttachmentsGrid
								task={task}
								onAttachmentsUpdate={() => {}}
							/>
						</div>

						<Separator />

						{/* Comments */}
						<div className="pb-20">
							<ConstructionTaskComments issueId={task._id as Id<"issues">} />
						</div>
					</div>
				</div>

				{/* Bottom Action Bar */}
				<div className="border-t bg-background p-4">
					<div className="flex items-center justify-between">
						<div className="flex items-center gap-2 text-xs text-muted-foreground">
							<Clock className="h-3 w-3" />
							<span>
								Создано {format(new Date(task.createdAt), "d MMM", { locale: ru })}
							</span>
						</div>
						<Button
							variant="destructive"
							size="sm"
							onClick={handleDelete}
						>
							Удалить
						</Button>
					</div>
				</div>
			</motion.div>
		);
	}

	// Desktop view - Linear style
	return (
		<motion.div
			initial={{ opacity: 0 }}
			animate={{ opacity: 1 }}
			className="flex h-full w-full bg-background"
		>
			{/* Main Content Area */}
			<div className="flex-1 flex flex-col min-w-0">
				{/* Top Header Bar */}
				<div className="relative flex h-14 items-center justify-between border-b px-8">
					{/* Linear-style gradient border */}
					<div className="absolute inset-x-0 bottom-0 h-px bg-gradient-to-r from-transparent via-foreground/10 to-transparent" />
					
					<div className="flex items-center gap-4">
						<Button
							variant="ghost"
							size="sm"
							onClick={handleBack}
							className="h-8 px-3 gap-1.5"
						>
							<ArrowLeft className="h-3.5 w-3.5" />
							<span className="text-sm">Задачи</span>
						</Button>

						<div className="h-4 w-px bg-border" />

						<div className="flex items-center gap-2">
							{priority && (
								<ConstructionPrioritySelector
									priority={priority}
									issueId={task._id}
								/>
							)}
							<span className="font-mono text-sm text-muted-foreground">
								{task.identifier}
							</span>
						</div>
					</div>

					<div className="flex items-center gap-2">
						<Button
							variant="ghost"
							size="sm"
							onClick={handleCopyLink}
							className="h-8 px-3 gap-1.5"
						>
							<Link2 className="h-3.5 w-3.5" />
							<span className="text-sm">Копировать ссылку</span>
						</Button>

						<DropdownMenu>
							<DropdownMenuTrigger asChild>
								<Button variant="ghost" size="icon" className="h-8 w-8">
									<MoreHorizontal className="h-4 w-4" />
								</Button>
							</DropdownMenuTrigger>
							<DropdownMenuContent align="end" className="w-48">
								<DropdownMenuItem onClick={handleCopyLink}>
									<Copy className="h-4 w-4 mr-2" />
									Копировать ссылку
								</DropdownMenuItem>
								<DropdownMenuItem>
									<ExternalLink className="h-4 w-4 mr-2" />
									Открыть в новой вкладке
								</DropdownMenuItem>
								<DropdownMenuSeparator />
								<DropdownMenuItem
									onClick={handleDelete}
									className="text-destructive focus:text-destructive"
								>
									<Trash2 className="h-4 w-4 mr-2" />
									Удалить задачу
								</DropdownMenuItem>
							</DropdownMenuContent>
						</DropdownMenu>
					</div>
				</div>

				{/* Main Content */}
				<div className="flex-1 overflow-y-auto">
					<div className="w-full max-w-[1200px] mx-auto px-16 py-10">
						{/* Title Section */}
						<div className="mb-10">
							{isEditingTitle ? (
								<Input
									value={title}
									onChange={(e) => setTitle(e.target.value)}
									onBlur={handleTitleSave}
									onKeyDown={(e) => {
										if (e.key === "Enter") handleTitleSave();
										if (e.key === "Escape") {
											setTitle(task.title);
											setIsEditingTitle(false);
										}
									}}
									className="h-auto border-none px-0 font-semibold text-3xl focus:ring-0 focus-visible:ring-0"
									autoFocus
								/>
							) : (
								<h1
									className="font-semibold text-3xl cursor-text hover:bg-muted/50 -mx-3 px-3 py-2 rounded-md transition-colors"
									onClick={() => setIsEditingTitle(true)}
								>
									{title}
								</h1>
							)}
						</div>

						{/* Metadata Grid */}
						<div className="grid grid-cols-2 gap-x-12 gap-y-6 mb-8">
							{/* Status */}
							<div className="flex items-center justify-between">
								<span className="text-sm text-muted-foreground">Статус</span>
								{status && (
									<ConstructionStatusSelector
										statusId={task.statusId}
										issueId={task._id}
										showLabel={true}
									/>
								)}
							</div>

							{/* Assignee */}
							<div className="flex items-center justify-between">
								<span className="text-sm text-muted-foreground">Исполнитель</span>
								<div className="flex items-center gap-2">
									{assignee ? (
										<>
											<ConstructionAssigneeUser user={assignee} />
											<span className="text-sm">{assignee.name}</span>
										</>
									) : (
										<Button variant="ghost" size="sm" className="h-8 px-3">
											<User className="h-3.5 w-3.5 mr-1.5" />
											Назначить
										</Button>
									)}
								</div>
							</div>

							{/* Priority */}
							<div className="flex items-center justify-between">
								<span className="text-sm text-muted-foreground">Приоритет</span>
								{priority && (
									<div className="flex items-center gap-2">
										<ConstructionPrioritySelector
											priority={priority}
											issueId={task._id}
										/>
										<span className="text-sm">{priority.name}</span>
									</div>
								)}
							</div>

							{/* Due Date */}
							<div className="flex items-center justify-between">
								<span className="text-sm text-muted-foreground">Срок выполнения</span>
								<Popover open={isDatePickerOpen} onOpenChange={setIsDatePickerOpen}>
									<PopoverTrigger asChild>
										<Button variant="ghost" size="sm" className="h-8 px-3 gap-1.5">
											<Calendar className="h-3.5 w-3.5" />
											<span className="text-sm">
												{selectedDate
													? format(selectedDate, "d MMM yyyy", { locale: ru })
													: "Выбрать дату"}
											</span>
										</Button>
									</PopoverTrigger>
									<PopoverContent className="w-auto p-0" align="end">
										<CalendarComponent
											mode="single"
											selected={selectedDate}
											onSelect={handleDateChange}
											initialFocus
										/>
									</PopoverContent>
								</Popover>
							</div>

							{/* Project */}
							{project && (
								<div className="flex items-center justify-between col-span-2">
									<span className="text-sm text-muted-foreground">Проект</span>
									<Button
										variant="ghost"
										size="sm"
										className="h-8 px-3"
										onClick={() => navigate({ to: `/construction/${orgId}/projects/${project._id}/tasks` })}
									>
										<Hash className="h-3.5 w-3.5 mr-1.5" />
										{project.name}
									</Button>
								</div>
							)}
						</div>

						<Separator className="my-10" />

						{/* Description Section */}
						<div className="mb-10">
							<div className="mb-4 flex items-center gap-2">
								<FileText className="h-4 w-4 text-muted-foreground" />
								<span className="font-medium text-base">Описание</span>
							</div>
							{isEditingDescription ? (
								<div className="space-y-3">
									<Textarea
										value={description}
										onChange={(e) => setDescription(e.target.value)}
										className="min-h-[120px] resize-none"
										placeholder="Добавьте описание задачи..."
										autoFocus
									/>
									<div className="flex gap-2">
										<Button size="sm" onClick={handleDescriptionSave}>
											Сохранить
										</Button>
										<Button
											size="sm"
											variant="ghost"
											onClick={() => {
												setDescription(task.description || "");
												setIsEditingDescription(false);
											}}
										>
											Отмена
										</Button>
									</div>
								</div>
							) : (
								<div
									className="min-h-[100px] rounded-lg border border-transparent hover:border-border hover:bg-muted/50 p-4 cursor-text transition-all"
									onClick={() => setIsEditingDescription(true)}
								>
									{description ? (
										<p className="whitespace-pre-wrap">{description}</p>
									) : (
										<span className="text-muted-foreground">
											Нажмите, чтобы добавить описание...
										</span>
									)}
								</div>
							)}
						</div>

						<Separator className="my-10" />

						{/* Subtasks Section */}
						<div className="mb-10">
							<ConstructionSubtasks task={task as ConstructionTask} />
						</div>

						<Separator className="my-10" />

						{/* Attachments Section */}
						<div className="mb-10">
							<div className="mb-4 flex items-center gap-2">
								<Paperclip className="h-4 w-4 text-muted-foreground" />
								<span className="font-medium text-base">Вложения</span>
							</div>
							<ConstructionTaskAttachmentsGrid
								task={task}
								onAttachmentsUpdate={() => {}}
							/>
						</div>

						<Separator className="my-10" />

						{/* Comments Section */}
						<div>
							<ConstructionTaskComments issueId={task._id as Id<"issues">} />
						</div>
					</div>
				</div>
			</div>

<<<<<<< HEAD
			{/* Right Sidebar */}
			<div className="w-[450px] flex-shrink-0 border-l bg-muted/20 overflow-y-auto">
				<div className="p-8 space-y-8">
					{/* Activity */}
					<div>
						<h3 className="font-semibold text-sm uppercase tracking-wide mb-4 text-muted-foreground">Активность</h3>
						<div className="space-y-3">
							<div className="flex items-start gap-3">
								<div className="h-7 w-7 rounded-full bg-muted flex items-center justify-center">
									<User className="h-3.5 w-3.5" />
								</div>
								<div className="flex-1">
									<p className="text-sm">
										<span className="font-medium">{currentUser?.name}</span> создал(а) задачу
									</p>
									<p className="text-xs text-muted-foreground">
										{format(new Date(task.createdAt), "d MMM в HH:mm", { locale: ru })}
									</p>
								</div>
							</div>
							{task.updatedAt && task.updatedAt !== task.createdAt && (
								<div className="flex items-start gap-3">
									<div className="h-7 w-7 rounded-full bg-muted flex items-center justify-center">
										<Clock className="h-3.5 w-3.5" />
									</div>
									<div className="flex-1">
										<p className="text-sm">Задача обновлена</p>
										<p className="text-xs text-muted-foreground">
											{format(new Date(task.updatedAt), "d MMM в HH:mm", { locale: ru })}
										</p>
									</div>
								</div>
							)}
						</div>
					</div>

					{/* Related Tasks */}
					<div>
						<h3 className="font-semibold text-sm uppercase tracking-wide mb-4 text-muted-foreground">Связанные задачи</h3>
						<p className="text-sm text-muted-foreground">Нет связанных задач</p>
					</div>

					{/* Labels */}
					<div>
						<h3 className="font-semibold text-sm uppercase tracking-wide mb-4 text-muted-foreground">Метки</h3>
						<Button variant="outline" size="sm" className="h-8 px-3 gap-1.5">
							<Plus className="h-3.5 w-3.5" />
							Добавить метку
						</Button>
=======
			{/* Bottom Action Bar */}
			<div className="border-t bg-background p-4">
				<div className="flex items-center justify-between">
					<div className="flex items-center gap-2 text-muted-foreground text-xs">
						<Clock className="h-3 w-3" />
						<span>
							Создано{" "}
							{format(new Date(task.createdAt), "d MMM", { locale: ru })}
						</span>
>>>>>>> 528a3a92
					</div>
				</div>
			</div>
		</motion.div>
	);
}<|MERGE_RESOLUTION|>--- conflicted
+++ resolved
@@ -109,20 +109,6 @@
 		);
 	}
 
-<<<<<<< HEAD
-=======
-	// If on desktop, render the modal component instead
-	if (!isMobile) {
-		return (
-			<ConstructionTaskDetails
-				task={task}
-				open={true}
-				onOpenChange={() => navigate({ to: `/construction/${orgId}/tasks` })}
-			/>
-		);
-	}
-
->>>>>>> 528a3a92
 	const assignee = task.assigneeId
 		? users?.find((u) => u._id === task.assigneeId)
 		: null;
@@ -166,7 +152,6 @@
 		navigate({ to: `/construction/${orgId}/tasks` });
 	};
 
-<<<<<<< HEAD
 	const handleDateChange = async (date: Date | undefined) => {
 		setSelectedDate(date);
 		setIsDatePickerOpen(false);
@@ -219,79 +204,6 @@
 						>
 							<ArrowLeft className="h-4 w-4" />
 						</Button>
-=======
-	return (
-		<motion.div
-			initial={{ opacity: 0, x: 20 }}
-			animate={{ opacity: 1, x: 0 }}
-			exit={{ opacity: 0, x: -20 }}
-			className="flex h-full flex-col bg-background"
-		>
-			{/* Header */}
-			<div className="flex items-center justify-between border-b px-4 py-3">
-				<div className="flex items-center gap-3">
-					<Button
-						variant="ghost"
-						size="icon"
-						onClick={handleBack}
-						className="h-8 w-8"
-					>
-						<ArrowLeft className="h-4 w-4" />
-					</Button>
-					<div className="flex items-center gap-2">
-						{priority && (
-							<ConstructionPrioritySelector
-								priority={priority}
-								issueId={task._id}
-							/>
-						)}
-						<span className="font-mono text-muted-foreground text-sm">
-							{task.identifier}
-						</span>
-					</div>
-				</div>
-				<Button variant="ghost" size="icon" className="h-8 w-8">
-					<MoreHorizontal className="h-4 w-4" />
-				</Button>
-			</div>
-
-			{/* Content */}
-			<div className="flex-1 overflow-y-auto">
-				<div className="space-y-6 p-4">
-					{/* Title */}
-					<div>
-						{isEditingTitle ? (
-							<Input
-								value={title}
-								onChange={(e) => setTitle(e.target.value)}
-								onBlur={handleTitleSave}
-								onKeyDown={(e) => {
-									if (e.key === "Enter") handleTitleSave();
-									if (e.key === "Escape") {
-										setTitle(task.title);
-										setIsEditingTitle(false);
-									}
-								}}
-								className="h-auto border-none px-0 font-semibold text-xl"
-								autoFocus
-							/>
-						) : (
-							<button
-								type="button"
-								className="w-full text-left font-semibold text-xl"
-								onClick={() => setIsEditingTitle(true)}
-							>
-								{title}
-							</button>
-						)}
-					</div>
-
-					{/* Status Row */}
-					<div className="-mx-4 flex cursor-pointer items-center justify-between p-3 hover:bg-muted/50">
-						<div className="flex items-center gap-3">
-							<span className="text-muted-foreground text-sm">Статус</span>
-						</div>
->>>>>>> 528a3a92
 						<div className="flex items-center gap-2">
 							{priority && (
 								<ConstructionPrioritySelector
@@ -309,7 +221,6 @@
 					</Button>
 				</div>
 
-<<<<<<< HEAD
 				{/* Mobile Content */}
 				<div className="flex-1 overflow-y-auto">
 					<div className="p-4 space-y-6">
@@ -338,27 +249,9 @@
 								>
 									{title}
 								</button>
-=======
-					{/* Assignee Row */}
-					<div className="-mx-4 flex cursor-pointer items-center justify-between p-3 hover:bg-muted/50">
-						<div className="flex items-center gap-3">
-							<span className="text-muted-foreground text-sm">Исполнитель</span>
-						</div>
-						<div className="flex items-center gap-2">
-							{assignee ? (
-								<>
-									<ConstructionAssigneeUser user={assignee} />
-									<span className="text-sm">{assignee.name}</span>
-								</>
-							) : (
-								<span className="text-muted-foreground text-sm">
-									Не назначен
-								</span>
->>>>>>> 528a3a92
 							)}
 						</div>
 
-<<<<<<< HEAD
 						{/* Status Row */}
 						<div className="flex items-center justify-between p-3 -mx-4 hover:bg-muted/50 cursor-pointer">
 							<div className="flex items-center gap-3">
@@ -368,18 +261,6 @@
 								{status && (
 									<ConstructionStatusSelector
 										statusId={task.statusId}
-=======
-					{/* Priority Row */}
-					<div className="-mx-4 flex cursor-pointer items-center justify-between p-3 hover:bg-muted/50">
-						<div className="flex items-center gap-3">
-							<span className="text-muted-foreground text-sm">Приоритет</span>
-						</div>
-						<div className="flex items-center gap-2">
-							{priority && (
-								<>
-									<ConstructionPrioritySelector
-										priority={priority}
->>>>>>> 528a3a92
 										issueId={task._id}
 										showLabel={true}
 									/>
@@ -388,7 +269,6 @@
 							</div>
 						</div>
 
-<<<<<<< HEAD
 						{/* Assignee Row */}
 						<div className="flex items-center justify-between p-3 -mx-4 hover:bg-muted/50 cursor-pointer">
 							<div className="flex items-center gap-3">
@@ -405,15 +285,6 @@
 								)}
 								<ChevronRight className="h-4 w-4 text-muted-foreground" />
 							</div>
-=======
-					{/* Due Date Row */}
-					<div className="-mx-4 flex cursor-pointer items-center justify-between p-3 hover:bg-muted/50">
-						<div className="flex items-center gap-3">
-							<Calendar className="h-4 w-4 text-muted-foreground" />
-							<span className="text-muted-foreground text-sm">
-								Срок выполнения
-							</span>
->>>>>>> 528a3a92
 						</div>
 
 						{/* Priority Row */}
@@ -435,14 +306,8 @@
 							</div>
 						</div>
 
-<<<<<<< HEAD
 						{/* Due Date Row */}
 						<div className="flex items-center justify-between p-3 -mx-4 hover:bg-muted/50 cursor-pointer">
-=======
-					{/* Project Row */}
-					{project && (
-						<div className="-mx-4 flex cursor-pointer items-center justify-between p-3 hover:bg-muted/50">
->>>>>>> 528a3a92
 							<div className="flex items-center gap-3">
 								<Calendar className="h-4 w-4 text-muted-foreground" />
 								<span className="text-muted-foreground text-sm">Срок выполнения</span>
@@ -451,8 +316,8 @@
 								<span className="text-sm">
 									{task.dueDate
 										? format(new Date(task.dueDate), "d MMM yyyy", {
-												locale: ru,
-											})
+											locale: ru,
+										})
 										: "Не указан"}
 								</span>
 								<ChevronRight className="h-4 w-4 text-muted-foreground" />
@@ -537,7 +402,7 @@
 							</div>
 							<ConstructionTaskAttachmentsGrid
 								task={task}
-								onAttachmentsUpdate={() => {}}
+								onAttachmentsUpdate={() => { }}
 							/>
 						</div>
 
@@ -585,7 +450,7 @@
 				<div className="relative flex h-14 items-center justify-between border-b px-8">
 					{/* Linear-style gradient border */}
 					<div className="absolute inset-x-0 bottom-0 h-px bg-gradient-to-r from-transparent via-foreground/10 to-transparent" />
-					
+
 					<div className="flex items-center gap-4">
 						<Button
 							variant="ghost"
@@ -835,7 +700,7 @@
 							</div>
 							<ConstructionTaskAttachmentsGrid
 								task={task}
-								onAttachmentsUpdate={() => {}}
+								onAttachmentsUpdate={() => { }}
 							/>
 						</div>
 
@@ -849,7 +714,6 @@
 				</div>
 			</div>
 
-<<<<<<< HEAD
 			{/* Right Sidebar */}
 			<div className="w-[450px] flex-shrink-0 border-l bg-muted/20 overflow-y-auto">
 				<div className="p-8 space-y-8">
@@ -899,17 +763,6 @@
 							<Plus className="h-3.5 w-3.5" />
 							Добавить метку
 						</Button>
-=======
-			{/* Bottom Action Bar */}
-			<div className="border-t bg-background p-4">
-				<div className="flex items-center justify-between">
-					<div className="flex items-center gap-2 text-muted-foreground text-xs">
-						<Clock className="h-3 w-3" />
-						<span>
-							Создано{" "}
-							{format(new Date(task.createdAt), "d MMM", { locale: ru })}
-						</span>
->>>>>>> 528a3a92
 					</div>
 				</div>
 			</div>
