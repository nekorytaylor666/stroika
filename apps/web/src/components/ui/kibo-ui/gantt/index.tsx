"use client";

import { Card } from "@/components/ui/card";
import {
	ContextMenu,
	ContextMenuContent,
	ContextMenuItem,
	ContextMenuTrigger,
} from "@/components/ui/context-menu";
import { cn } from "@/lib/utils";
import {
	DndContext,
	MouseSensor,
	useDraggable,
	useSensor,
} from "@dnd-kit/core";
import { restrictToHorizontalAxis } from "@dnd-kit/modifiers";
import { useMouse, useThrottle, useWindowScroll } from "@uidotdev/usehooks";
import {
	addDays,
	addMonths,
	differenceInDays,
	differenceInHours,
	differenceInMonths,
	endOfDay,
	endOfMonth,
	format,
	formatDate,
	formatDistance,
	getDate,
	getDaysInMonth,
	isSameDay,
	startOfDay,
	startOfMonth,
} from "date-fns";
import { atom, useAtom } from "jotai";
import throttle from "lodash.throttle";
import { PlusIcon, TrashIcon } from "lucide-react";
import type {
	CSSProperties,
	FC,
	KeyboardEventHandler,
	MouseEventHandler,
	ReactNode,
	RefObject,
} from "react";
import {
	createContext,
	memo,
	useCallback,
	useContext,
	useEffect,
	useId,
	useMemo,
	useRef,
	useState,
} from "react";

const draggingAtom = atom(false);
const scrollXAtom = atom(0);

export const useGanttDragging = () => useAtom(draggingAtom);
export const useGanttScrollX = () => useAtom(scrollXAtom);

export type GanttStatus = {
	id: string;
	name: string;
	color: string;
};

export type GanttFeature = {
	id: string;
	name: string;
	startAt: Date;
	endAt: Date;
	status: GanttStatus;
	lane?: string; // Optional: features with the same lane will share a row
};

export type GanttMarkerProps = {
	id: string;
	date: Date;
	label: string;
};

export type Range = "daily" | "monthly" | "quarterly";

export type TimelineData = {
	year: number;
	quarters: {
		months: {
			days: number;
		}[];
	}[];
}[];

export type GanttContextProps = {
	zoom: number;
	range: Range;
	columnWidth: number;
	sidebarWidth: number;
	headerHeight: number;
	rowHeight: number;
	onAddItem: ((date: Date) => void) | undefined;
	placeholderLength: number;
	timelineData: TimelineData;
	ref: RefObject<HTMLDivElement | null> | null;
	scrollToFeature?: (feature: GanttFeature) => void;
};

const getsDaysIn = (range: Range) => {
	// For when range is daily
	let fn = (_date: Date) => 1;

	if (range === "monthly" || range === "quarterly") {
		fn = getDaysInMonth;
	}

	return fn;
};

const getDifferenceIn = (range: Range) => {
	let fn = differenceInDays;

	if (range === "monthly" || range === "quarterly") {
		fn = differenceInMonths;
	}

	return fn;
};

const getInnerDifferenceIn = (range: Range) => {
	let fn = differenceInHours;

	if (range === "monthly" || range === "quarterly") {
		fn = differenceInDays;
	}

	return fn;
};

const getStartOf = (range: Range) => {
	let fn = startOfDay;

	if (range === "monthly" || range === "quarterly") {
		fn = startOfMonth;
	}

	return fn;
};

const getEndOf = (range: Range) => {
	let fn = endOfDay;

	if (range === "monthly" || range === "quarterly") {
		fn = endOfMonth;
	}

	return fn;
};

const getAddRange = (range: Range) => {
	let fn = addDays;

	if (range === "monthly" || range === "quarterly") {
		fn = addMonths;
	}

	return fn;
};

const getDateByMousePosition = (context: GanttContextProps, mouseX: number) => {
	const timelineStartDate = new Date(context.timelineData[0].year, 0, 1);
	const columnWidth = (context.columnWidth * context.zoom) / 100;
	const offset = Math.floor(mouseX / columnWidth);
	const daysIn = getsDaysIn(context.range);
	const addRange = getAddRange(context.range);
	const month = addRange(timelineStartDate, offset);
	const daysInMonth = daysIn(month);
	const pixelsPerDay = Math.round(columnWidth / daysInMonth);
	const dayOffset = Math.floor((mouseX % columnWidth) / pixelsPerDay);
	const actualDate = addDays(month, dayOffset);

	return actualDate;
};

const createInitialTimelineData = (today: Date) => {
	const data: TimelineData = [];

	data.push(
		{ year: today.getFullYear() - 1, quarters: new Array(4).fill(null) },
		{ year: today.getFullYear(), quarters: new Array(4).fill(null) },
		{ year: today.getFullYear() + 1, quarters: new Array(4).fill(null) },
	);

	for (const yearObj of data) {
		yearObj.quarters = new Array(4).fill(null).map((_, quarterIndex) => ({
			months: new Array(3).fill(null).map((_, monthIndex) => {
				const month = quarterIndex * 3 + monthIndex;
				return {
					days: getDaysInMonth(new Date(yearObj.year, month, 1)),
				};
			}),
		}));
	}

	return data;
};

const getOffset = (
	date: Date,
	timelineStartDate: Date,
	context: GanttContextProps,
) => {
	const parsedColumnWidth = (context.columnWidth * context.zoom) / 100;
	const differenceIn = getDifferenceIn(context.range);
	const startOf = getStartOf(context.range);
	const fullColumns = differenceIn(startOf(date), timelineStartDate);

	if (context.range === "daily") {
		return parsedColumnWidth * fullColumns;
	}

	const partialColumns = date.getDate();
	const daysInMonth = getDaysInMonth(date);
	const pixelsPerDay = parsedColumnWidth / daysInMonth;

	return fullColumns * parsedColumnWidth + partialColumns * pixelsPerDay;
};

const getWidth = (
	startAt: Date,
	endAt: Date | null,
	context: GanttContextProps,
) => {
	const parsedColumnWidth = (context.columnWidth * context.zoom) / 100;

	if (!endAt) {
		return parsedColumnWidth * 2;
	}

	const differenceIn = getDifferenceIn(context.range);

	if (context.range === "daily") {
		const delta = differenceIn(endAt, startAt);

		return parsedColumnWidth * (delta ? delta : 1);
	}

	const daysInStartMonth = getDaysInMonth(startAt);
	const pixelsPerDayInStartMonth = parsedColumnWidth / daysInStartMonth;

	if (isSameDay(startAt, endAt)) {
		return pixelsPerDayInStartMonth;
	}

	const innerDifferenceIn = getInnerDifferenceIn(context.range);
	const startOf = getStartOf(context.range);

	if (isSameDay(startOf(startAt), startOf(endAt))) {
		return innerDifferenceIn(endAt, startAt) * pixelsPerDayInStartMonth;
	}

	const startRangeOffset = daysInStartMonth - getDate(startAt);
	const endRangeOffset = getDate(endAt);
	const fullRangeOffset = differenceIn(startOf(endAt), startOf(startAt));
	const daysInEndMonth = getDaysInMonth(endAt);
	const pixelsPerDayInEndMonth = parsedColumnWidth / daysInEndMonth;

	return (
		(fullRangeOffset - 1) * parsedColumnWidth +
		startRangeOffset * pixelsPerDayInStartMonth +
		endRangeOffset * pixelsPerDayInEndMonth
	);
};

const calculateInnerOffset = (
	date: Date,
	range: Range,
	columnWidth: number,
) => {
	const startOf = getStartOf(range);
	const endOf = getEndOf(range);
	const differenceIn = getInnerDifferenceIn(range);
	const startOfRange = startOf(date);
	const endOfRange = endOf(date);
	const totalRangeDays = differenceIn(endOfRange, startOfRange);
	const dayOfMonth = date.getDate();

	return (dayOfMonth / totalRangeDays) * columnWidth;
};

const GanttContext = createContext<GanttContextProps>({
	zoom: 100,
	range: "monthly",
	columnWidth: 50,
	headerHeight: 60,
	sidebarWidth: 300,
	rowHeight: 36,
	onAddItem: undefined,
	placeholderLength: 2,
	timelineData: [],
	ref: null,
	scrollToFeature: undefined,
});

export type GanttContentHeaderProps = {
	renderHeaderItem: (index: number) => ReactNode;
	title: string;
	columns: number;
};

export const GanttContentHeader: FC<GanttContentHeaderProps> = ({
	title,
	columns,
	renderHeaderItem,
}) => {
	const id = useId();

	return (
		<div
			className="sticky top-0 z-20 grid w-full shrink-0 bg-backdrop/90 backdrop-blur-sm"
			style={{ height: "var(--gantt-header-height)" }}
		>
			<div>
				<div
					className="sticky inline-flex whitespace-nowrap px-3 py-2 text-muted-foreground text-xs"
					style={{
						left: "var(--gantt-sidebar-width)",
					}}
				>
					<p>{title}</p>
				</div>
			</div>
			<div
				className="grid w-full"
				style={{
					gridTemplateColumns: `repeat(${columns}, var(--gantt-column-width))`,
				}}
			>
				{Array.from({ length: columns }).map((_, index) => (
					<div
						className="shrink-0 border-border/50 border-b py-1 text-center text-xs"
						key={`${id}-${index}`}
					>
						{renderHeaderItem(index)}
					</div>
				))}
			</div>
		</div>
	);
};

const DailyHeader: FC = () => {
	const gantt = useContext(GanttContext);

	return gantt.timelineData.map((year) =>
		year.quarters
			.flatMap((quarter) => quarter.months)
			.map((month, index) => (
				<div className="relative flex flex-col" key={`${year.year}-${index}`}>
					<GanttContentHeader
						columns={month.days}
						renderHeaderItem={(item: number) => (
							<div className="flex items-center justify-center gap-1">
								<p>
									{format(addDays(new Date(year.year, index, 1), item), "d")}
								</p>
								<p className="text-muted-foreground">
									{format(
										addDays(new Date(year.year, index, 1), item),
										"EEEEE",
									)}
								</p>
							</div>
						)}
						title={format(new Date(year.year, index, 1), "MMMM yyyy")}
					/>
					<GanttColumns
						columns={month.days}
						isColumnSecondary={(item: number) =>
							[0, 6].includes(
								addDays(new Date(year.year, index, 1), item).getDay(),
							)
						}
					/>
				</div>
			)),
	);
};

const MonthlyHeader: FC = () => {
	const gantt = useContext(GanttContext);

	return gantt.timelineData.map((year) => (
		<div className="relative flex flex-col" key={year.year}>
			<GanttContentHeader
				columns={year.quarters.flatMap((quarter) => quarter.months).length}
				renderHeaderItem={(item: number) => (
					<p>{format(new Date(year.year, item, 1), "MMM")}</p>
				)}
				title={`${year.year}`}
			/>
			<GanttColumns
				columns={year.quarters.flatMap((quarter) => quarter.months).length}
			/>
		</div>
	));
};

const QuarterlyHeader: FC = () => {
	const gantt = useContext(GanttContext);

	return gantt.timelineData.map((year) =>
		year.quarters.map((quarter, quarterIndex) => (
			<div
				className="relative flex flex-col"
				key={`${year.year}-${quarterIndex}`}
			>
				<GanttContentHeader
					columns={quarter.months.length}
					renderHeaderItem={(item: number) => (
						<p>
							{format(new Date(year.year, quarterIndex * 3 + item, 1), "MMM")}
						</p>
					)}
					title={`Q${quarterIndex + 1} ${year.year}`}
				/>
				<GanttColumns columns={quarter.months.length} />
			</div>
		)),
	);
};

const headers: Record<Range, FC> = {
	daily: DailyHeader,
	monthly: MonthlyHeader,
	quarterly: QuarterlyHeader,
};

export type GanttHeaderProps = {
	className?: string;
};

export const GanttHeader: FC<GanttHeaderProps> = ({ className }) => {
	const gantt = useContext(GanttContext);
	const Header = headers[gantt.range];

	return (
		<div
			className={cn(
				"-space-x-px flex h-full w-max divide-x divide-border/50",
				className,
			)}
		>
			<Header />
		</div>
	);
};

export type GanttSidebarItemProps = {
	feature: GanttFeature;
	onSelectItem?: (id: string) => void;
	className?: string;
};

export const GanttSidebarItem: FC<GanttSidebarItemProps> = ({
	feature,
	onSelectItem,
	className,
}) => {
	const gantt = useContext(GanttContext);
	const tempEndAt =
		feature.endAt && isSameDay(feature.startAt, feature.endAt)
			? addDays(feature.endAt, 1)
			: feature.endAt;
	const duration = tempEndAt
		? formatDistance(feature.startAt, tempEndAt)
		: `${formatDistance(feature.startAt, new Date())} so far`;

	const handleClick: MouseEventHandler<HTMLDivElement> = (event) => {
		if (event.target === event.currentTarget) {
			// Scroll to the feature in the timeline
			gantt.scrollToFeature?.(feature);
			// Call the original onSelectItem callback
			onSelectItem?.(feature.id);
		}
	};

	const handleKeyDown: KeyboardEventHandler<HTMLDivElement> = (event) => {
		if (event.key === "Enter") {
			// Scroll to the feature in the timeline
			gantt.scrollToFeature?.(feature);
			// Call the original onSelectItem callback
			onSelectItem?.(feature.id);
		}
	};

	return (
		<div
			className={cn(
				"relative flex items-center gap-2.5 p-2.5 text-xs hover:bg-secondary",
				className,
			)}
			key={feature.id}
			onClick={handleClick}
			onKeyDown={handleKeyDown}
			// biome-ignore lint/a11y/useSemanticElements: "This is a clickable item"
			role="button"
			style={{
				height: "var(--gantt-row-height)",
			}}
			tabIndex={0}
		>
			{/* <Checkbox onCheckedChange={handleCheck} className="shrink-0" /> */}
			<div
				className="pointer-events-none h-2 w-2 shrink-0 rounded-full"
				style={{
					backgroundColor: feature.status.color,
				}}
			/>
			<p className="pointer-events-none flex-1 truncate text-left font-medium">
				{feature.name}
			</p>
			<p className="pointer-events-none text-muted-foreground">{duration}</p>
		</div>
	);
};

export const GanttSidebarHeader: FC = () => (
	<div
		className="sticky top-0 z-10 flex shrink-0 items-end justify-between gap-2.5 border-border/50 border-b bg-backdrop/90 p-2.5 font-medium text-muted-foreground text-xs backdrop-blur-sm"
		style={{ height: "var(--gantt-header-height)" }}
	>
		{/* <Checkbox className="shrink-0" /> */}
		<p className="flex-1 truncate text-left">Issues</p>
		<p className="shrink-0">Duration</p>
	</div>
);

export type GanttSidebarGroupProps = {
	children: ReactNode;
	name: string;
	className?: string;
};

export const GanttSidebarGroup: FC<GanttSidebarGroupProps> = ({
	children,
	name,
	className,
}) => (
	<div className={className}>
		<p
			className="w-full truncate p-2.5 text-left font-medium text-muted-foreground text-xs"
			style={{ height: "var(--gantt-row-height)" }}
		>
			{name}
		</p>
		<div className="divide-y divide-border/50">{children}</div>
	</div>
);

export type GanttSidebarProps = {
	children: ReactNode;
	className?: string;
};

export const GanttSidebar: FC<GanttSidebarProps> = ({
	children,
	className,
}) => (
	<div
		className={cn(
			"sticky left-0 z-30 h-max min-h-full overflow-clip border-border/50 border-r bg-background/90 backdrop-blur-md",
			className,
		)}
		data-roadmap-ui="gantt-sidebar"
	>
		<GanttSidebarHeader />
		<div className="space-y-4">{children}</div>
	</div>
);

export type GanttAddFeatureHelperProps = {
	top: number;
	className?: string;
};

export const GanttAddFeatureHelper: FC<GanttAddFeatureHelperProps> = ({
	top,
	className,
}) => {
	const [scrollX] = useGanttScrollX();
	const gantt = useContext(GanttContext);
	const [mousePosition, mouseRef] = useMouse<HTMLDivElement>();

	const handleClick = () => {
		const ganttRect = gantt.ref?.current?.getBoundingClientRect();
		const x =
			mousePosition.x - (ganttRect?.left ?? 0) + scrollX - gantt.sidebarWidth;
		const currentDate = getDateByMousePosition(gantt, x);

		gantt.onAddItem?.(currentDate);
	};

	return (
		<div
			className={cn("absolute top-0 w-full px-0.5", className)}
			ref={mouseRef}
			style={{
				marginTop: -gantt.rowHeight / 2,
				transform: `translateY(${top}px)`,
			}}
		>
			<button
				className="flex h-full w-full items-center justify-center rounded-md border border-dashed p-2"
				onClick={handleClick}
				type="button"
			>
				<PlusIcon
					className="pointer-events-none select-none text-muted-foreground"
					size={16}
				/>
			</button>
		</div>
	);
};

export type GanttColumnProps = {
	index: number;
	isColumnSecondary?: (item: number) => boolean;
};

export const GanttColumn: FC<GanttColumnProps> = ({
	index,
	isColumnSecondary,
}) => {
	const gantt = useContext(GanttContext);
	const [dragging] = useGanttDragging();
	const [mousePosition, mouseRef] = useMouse<HTMLDivElement>();
	const [hovering, setHovering] = useState(false);
	const [windowScroll] = useWindowScroll();

	const handleMouseEnter = () => setHovering(true);
	const handleMouseLeave = () => setHovering(false);

	const top = useThrottle(
		mousePosition.y -
			(mouseRef.current?.getBoundingClientRect().y ?? 0) -
			(windowScroll.y ?? 0),
		10,
	);

	return (
		// biome-ignore lint/a11y/noStaticElementInteractions: "This is a clickable column"
		// biome-ignore lint/nursery/noNoninteractiveElementInteractions: "This is a clickable column"
		<div
			className={cn(
				"group relative h-full overflow-hidden",
				isColumnSecondary?.(index) ? "bg-secondary" : "",
			)}
			onMouseEnter={handleMouseEnter}
			onMouseLeave={handleMouseLeave}
			ref={mouseRef}
		>
			{!dragging && hovering && gantt.onAddItem ? (
				<GanttAddFeatureHelper top={top} />
			) : null}
		</div>
	);
};

export type GanttColumnsProps = {
	columns: number;
	isColumnSecondary?: (item: number) => boolean;
};

export const GanttColumns: FC<GanttColumnsProps> = ({
	columns,
	isColumnSecondary,
}) => {
	const id = useId();

	return (
		<div
			className="divide grid h-full w-full divide-x divide-border/50"
			style={{
				gridTemplateColumns: `repeat(${columns}, var(--gantt-column-width))`,
			}}
		>
			{Array.from({ length: columns }).map((_, index) => (
				<GanttColumn
					index={index}
					isColumnSecondary={isColumnSecondary}
					key={`${id}-${index}`}
				/>
			))}
		</div>
	);
};

export type GanttCreateMarkerTriggerProps = {
	onCreateMarker: (date: Date) => void;
	className?: string;
};

export const GanttCreateMarkerTrigger: FC<GanttCreateMarkerTriggerProps> = ({
	onCreateMarker,
	className,
}) => {
	const gantt = useContext(GanttContext);
	const [mousePosition, mouseRef] = useMouse<HTMLDivElement>();
	const [windowScroll] = useWindowScroll();
	const x = useThrottle(
		mousePosition.x -
			(mouseRef.current?.getBoundingClientRect().x ?? 0) -
			(windowScroll.x ?? 0),
		10,
	);

	const date = getDateByMousePosition(gantt, x);

	const handleClick = () => onCreateMarker(date);

	return (
		<div
			className={cn(
				"group pointer-events-none absolute top-0 left-0 h-full w-full select-none overflow-visible",
				className,
			)}
			ref={mouseRef}
		>
			<div
				className="-ml-2 pointer-events-auto sticky top-6 z-20 flex w-4 flex-col items-center justify-center gap-1 overflow-visible opacity-0 group-hover:opacity-100"
				style={{ transform: `translateX(${x}px)` }}
			>
				<button
					className="z-50 inline-flex h-4 w-4 items-center justify-center rounded-full bg-card"
					onClick={handleClick}
					type="button"
				>
					<PlusIcon className="text-muted-foreground" size={12} />
				</button>
				<div className="whitespace-nowrap rounded-full border border-border/50 bg-background/90 px-2 py-1 text-foreground text-xs backdrop-blur-lg">
					{formatDate(date, "MMM dd, yyyy")}
				</div>
			</div>
		</div>
	);
};

export type GanttFeatureDragHelperProps = {
	featureId: GanttFeature["id"];
	direction: "left" | "right";
	date: Date | null;
};

export const GanttFeatureDragHelper: FC<GanttFeatureDragHelperProps> = ({
	direction,
	featureId,
	date,
}) => {
	const [, setDragging] = useGanttDragging();
	const { attributes, listeners, setNodeRef } = useDraggable({
		id: `feature-drag-helper-${featureId}`,
	});

	const isPressed = Boolean(attributes["aria-pressed"]);

	useEffect(() => setDragging(isPressed), [isPressed, setDragging]);

	return (
		<div
			className={cn(
				"group -translate-y-1/2 !cursor-col-resize absolute top-1/2 z-[3] h-full w-6 rounded-md outline-none",
				direction === "left" ? "-left-2.5" : "-right-2.5",
			)}
			ref={setNodeRef}
			{...attributes}
			{...listeners}
		>
			<div
				className={cn(
					"-translate-y-1/2 absolute top-1/2 h-[80%] w-1 rounded-sm bg-muted-foreground opacity-0 transition-all",
					direction === "left" ? "left-2.5" : "right-2.5",
					direction === "left" ? "group-hover:left-0" : "group-hover:right-0",
					isPressed && (direction === "left" ? "left-0" : "right-0"),
					"group-hover:opacity-100",
					isPressed && "opacity-100",
				)}
			/>
			{date && (
				<div
					className={cn(
						"-translate-x-1/2 absolute top-10 hidden whitespace-nowrap rounded-lg border border-border/50 bg-background/90 px-2 py-1 text-foreground text-xs backdrop-blur-lg group-hover:block",
						isPressed && "block",
					)}
				>
					{format(date, "MMM dd, yyyy")}
				</div>
			)}
		</div>
	);
};

export type GanttFeatureItemCardProps = Pick<GanttFeature, "id"> & {
	children?: ReactNode;
};

export const GanttFeatureItemCard: FC<GanttFeatureItemCardProps> = ({
	id,
	children,
}) => {
	const [, setDragging] = useGanttDragging();
	const { attributes, listeners, setNodeRef } = useDraggable({ id });
	const isPressed = Boolean(attributes["aria-pressed"]);

	useEffect(() => setDragging(isPressed), [isPressed, setDragging]);

	return (
		<Card className="h-full w-full rounded-md bg-background p-2 text-xs shadow-sm">
			<div
				className={cn(
					"flex h-full w-full items-center justify-between gap-2 text-left",
					isPressed && "cursor-grabbing",
				)}
				{...attributes}
				{...listeners}
				ref={setNodeRef}
			>
				{children}
			</div>
		</Card>
	);
};

export type GanttFeatureItemProps = GanttFeature & {
	onMove?: (id: string, startDate: Date, endDate: Date | null) => void;
	children?: ReactNode;
	className?: string;
};

export const GanttFeatureItem: FC<GanttFeatureItemProps> = ({
	onMove,
	children,
	className,
	...feature
}) => {
	const [scrollX] = useGanttScrollX();
	const gantt = useContext(GanttContext);
	const timelineStartDate = useMemo(
		() => new Date(gantt.timelineData.at(0)?.year ?? 0, 0, 1),
		[gantt.timelineData],
	);
	const [startAt, setStartAt] = useState<Date>(feature.startAt);
	const [endAt, setEndAt] = useState<Date | null>(feature.endAt);

	// Memoize expensive calculations
	const width = useMemo(
		() => getWidth(startAt, endAt, gantt),
		[startAt, endAt, gantt],
	);
	const offset = useMemo(
		() => getOffset(startAt, timelineStartDate, gantt),
		[startAt, timelineStartDate, gantt],
	);

	const addRange = useMemo(() => getAddRange(gantt.range), [gantt.range]);
	const [mousePosition] = useMouse<HTMLDivElement>();

	const [previousMouseX, setPreviousMouseX] = useState(0);
	const [previousStartAt, setPreviousStartAt] = useState(startAt);
	const [previousEndAt, setPreviousEndAt] = useState(endAt);

	const mouseSensor = useSensor(MouseSensor, {
		activationConstraint: {
			distance: 10,
		},
	});

	const handleItemDragStart = useCallback(() => {
		setPreviousMouseX(mousePosition.x);
		setPreviousStartAt(startAt);
		setPreviousEndAt(endAt);
	}, [mousePosition.x, startAt, endAt]);

	const handleItemDragMove = useCallback(() => {
		const currentDate = getDateByMousePosition(gantt, mousePosition.x);
		const originalDate = getDateByMousePosition(gantt, previousMouseX);
		const delta =
			gantt.range === "daily"
				? getDifferenceIn(gantt.range)(currentDate, originalDate)
				: getInnerDifferenceIn(gantt.range)(currentDate, originalDate);
		const newStartDate = addDays(previousStartAt, delta);
		const newEndDate = previousEndAt ? addDays(previousEndAt, delta) : null;

		setStartAt(newStartDate);
		setEndAt(newEndDate);
	}, [gantt, mousePosition.x, previousMouseX, previousStartAt, previousEndAt]);

	const onDragEnd = useCallback(
		() => onMove?.(feature.id, startAt, endAt),
		[onMove, feature.id, startAt, endAt],
	);

	const handleLeftDragMove = useCallback(() => {
		const ganttRect = gantt.ref?.current?.getBoundingClientRect();
		const x =
			mousePosition.x - (ganttRect?.left ?? 0) + scrollX - gantt.sidebarWidth;
		const newStartAt = getDateByMousePosition(gantt, x);

		setStartAt(newStartAt);
	}, [gantt, mousePosition.x, scrollX]);

	const handleRightDragMove = useCallback(() => {
		const ganttRect = gantt.ref?.current?.getBoundingClientRect();
		const x =
			mousePosition.x - (ganttRect?.left ?? 0) + scrollX - gantt.sidebarWidth;
		const newEndAt = getDateByMousePosition(gantt, x);

		setEndAt(newEndAt);
	}, [gantt, mousePosition.x, scrollX]);

	return (
		<div
			className={cn("relative flex w-max min-w-full py-0.5", className)}
			style={{ height: "var(--gantt-row-height)" }}
		>
			<div
				className="pointer-events-auto absolute top-0.5"
				style={{
					height: "calc(var(--gantt-row-height) - 4px)",
					width: Math.round(width),
					left: Math.round(offset),
				}}
			>
				{onMove && (
					<DndContext
						modifiers={[restrictToHorizontalAxis]}
						onDragEnd={onDragEnd}
						onDragMove={handleLeftDragMove}
						sensors={[mouseSensor]}
					>
						<GanttFeatureDragHelper
							date={startAt}
							direction="left"
							featureId={feature.id}
						/>
					</DndContext>
				)}
				<DndContext
					modifiers={[restrictToHorizontalAxis]}
					onDragEnd={onDragEnd}
					onDragMove={handleItemDragMove}
					onDragStart={handleItemDragStart}
					sensors={[mouseSensor]}
				>
					<GanttFeatureItemCard id={feature.id}>
						{children ?? (
							<p className="flex-1 truncate text-xs">{feature.name}</p>
						)}
					</GanttFeatureItemCard>
				</DndContext>
				{onMove && (
					<DndContext
						modifiers={[restrictToHorizontalAxis]}
						onDragEnd={onDragEnd}
						onDragMove={handleRightDragMove}
						sensors={[mouseSensor]}
					>
						<GanttFeatureDragHelper
							date={endAt ?? addRange(startAt, 2)}
							direction="right"
							featureId={feature.id}
						/>
					</DndContext>
				)}
			</div>
		</div>
	);
};

export type GanttFeatureListGroupProps = {
	children: ReactNode;
	className?: string;
};

export const GanttFeatureListGroup: FC<GanttFeatureListGroupProps> = ({
	children,
	className,
}) => (
	<div className={className} style={{ paddingTop: "var(--gantt-row-height)" }}>
		{children}
	</div>
);

export type GanttFeatureRowProps = {
	features: GanttFeature[];
	onMove?: (id: string, startAt: Date, endAt: Date | null) => void;
	children?: (feature: GanttFeature) => ReactNode;
	className?: string;
};

export const GanttFeatureRow: FC<GanttFeatureRowProps> = ({
	features,
	onMove,
	children,
	className,
}) => {
	// Sort features by start date to handle potential overlaps
	const sortedFeatures = [...features].sort(
		(a, b) => a.startAt.getTime() - b.startAt.getTime(),
	);

	// Calculate sub-row positions for overlapping features using a proper algorithm
	const featureWithPositions = [];
	const subRowEndTimes: Date[] = []; // Track when each sub-row becomes free

	for (const feature of sortedFeatures) {
		let subRow = 0;

		// Find the first sub-row that's free (doesn't overlap)
		while (
			subRow < subRowEndTimes.length &&
			subRowEndTimes[subRow] > feature.startAt
		) {
			subRow++;
		}

		// Update the end time for this sub-row
		if (subRow === subRowEndTimes.length) {
			subRowEndTimes.push(feature.endAt);
		} else {
			subRowEndTimes[subRow] = feature.endAt;
		}

		featureWithPositions.push({ ...feature, subRow });
	}

	const maxSubRows = Math.max(1, subRowEndTimes.length);
	const subRowHeight = 36; // Base row height

	return (
		<div
			className={cn("relative", className)}
			style={{
				height: `${maxSubRows * subRowHeight}px`,
				minHeight: "var(--gantt-row-height)",
			}}
		>
			{featureWithPositions.map((feature) => (
				<div
					key={feature.id}
					className="absolute w-full"
					style={{
						top: `${feature.subRow * subRowHeight}px`,
						height: `${subRowHeight}px`,
					}}
				>
					<GanttFeatureItem {...feature} onMove={onMove}>
						{children ? (
							children(feature)
						) : (
							<p className="flex-1 truncate text-xs">{feature.name}</p>
						)}
					</GanttFeatureItem>
				</div>
			))}
		</div>
	);
};

export type GanttFeatureListProps = {
	className?: string;
	children: ReactNode;
};

export const GanttFeatureList: FC<GanttFeatureListProps> = ({
	className,
	children,
}) => (
	<div
		className={cn("absolute top-0 left-0 h-full w-max space-y-4", className)}
		style={{ marginTop: "var(--gantt-header-height)" }}
	>
		{children}
	</div>
);

export const GanttMarker: FC<
	GanttMarkerProps & {
		onRemove?: (id: string) => void;
		className?: string;
	}
> = memo(({ label, date, id, onRemove, className }) => {
	const gantt = useContext(GanttContext);
	const differenceIn = useMemo(
		() => getDifferenceIn(gantt.range),
		[gantt.range],
	);
	const timelineStartDate = useMemo(
		() => new Date(gantt.timelineData.at(0)?.year ?? 0, 0, 1),
		[gantt.timelineData],
	);

	// Memoize expensive calculations
	const offset = useMemo(
		() => differenceIn(date, timelineStartDate),
		[differenceIn, date, timelineStartDate],
	);
	const innerOffset = useMemo(
		() =>
			calculateInnerOffset(
				date,
				gantt.range,
				(gantt.columnWidth * gantt.zoom) / 100,
			),
		[date, gantt.range, gantt.columnWidth, gantt.zoom],
	);

	const handleRemove = useCallback(() => onRemove?.(id), [onRemove, id]);

	return (
		<div
			className="pointer-events-none absolute top-0 left-0 z-20 flex h-full select-none flex-col items-center justify-center overflow-visible"
			style={{
				width: 0,
				transform: `translateX(calc(var(--gantt-column-width) * ${offset} + ${innerOffset}px))`,
			}}
		>
			<ContextMenu>
				<ContextMenuTrigger asChild>
					<div
						className={cn(
							"group pointer-events-auto sticky top-0 flex select-auto flex-col flex-nowrap items-center justify-center whitespace-nowrap rounded-b-md bg-card px-2 py-1 text-foreground text-xs",
							className,
						)}
					>
						{label}
						<span className="max-h-[0] overflow-hidden opacity-80 transition-all group-hover:max-h-[2rem]">
							{formatDate(date, "MMM dd, yyyy")}
						</span>
					</div>
				</ContextMenuTrigger>
				<ContextMenuContent>
					{onRemove ? (
						<ContextMenuItem
							className="flex items-center gap-2 text-destructive"
							onClick={handleRemove}
						>
							<TrashIcon size={16} />
							Remove marker
						</ContextMenuItem>
					) : null}
				</ContextMenuContent>
			</ContextMenu>
			<div className={cn("h-full w-px bg-card", className)} />
		</div>
	);
});

GanttMarker.displayName = "GanttMarker";

export type GanttProviderProps = {
	range?: Range;
	zoom?: number;
	onAddItem?: (date: Date) => void;
	children: ReactNode;
	className?: string;
};

export const GanttProvider: FC<GanttProviderProps> = ({
	zoom = 100,
	range = "monthly",
	onAddItem,
	children,
	className,
}) => {
	const scrollRef = useRef<HTMLDivElement>(null);
	const [timelineData, setTimelineData] = useState<TimelineData>(
		createInitialTimelineData(new Date()),
	);
	const [, setScrollX] = useGanttScrollX();
	const [sidebarWidth, setSidebarWidth] = useState(0);

	const headerHeight = 60;
	const rowHeight = 36;
	let columnWidth = 50;

	if (range === "monthly") {
		columnWidth = 150;
	} else if (range === "quarterly") {
		columnWidth = 100;
	}

	// Memoize CSS variables to prevent unnecessary re-renders
	const cssVariables = useMemo(
		() =>
			({
				"--gantt-zoom": `${zoom}`,
				"--gantt-column-width": `${(zoom / 100) * columnWidth}px`,
				"--gantt-header-height": `${headerHeight}px`,
				"--gantt-row-height": `${rowHeight}px`,
				"--gantt-sidebar-width": `${sidebarWidth}px`,
			}) as CSSProperties,
		[zoom, columnWidth, sidebarWidth],
	);

	useEffect(() => {
		if (scrollRef.current) {
			scrollRef.current.scrollLeft =
				scrollRef.current.scrollWidth / 2 - scrollRef.current.clientWidth / 2;
			setScrollX(scrollRef.current.scrollLeft);
		}
	}, [setScrollX]);

	// Update sidebar width when DOM is ready
	useEffect(() => {
		const updateSidebarWidth = () => {
			const sidebarElement = scrollRef.current?.querySelector(
				'[data-roadmap-ui="gantt-sidebar"]',
			);
			const newWidth = sidebarElement ? 300 : 0;
			setSidebarWidth(newWidth);
		};

		// Update immediately
		updateSidebarWidth();

		// Also update on resize or when children change
		const observer = new MutationObserver(updateSidebarWidth);
		if (scrollRef.current) {
			observer.observe(scrollRef.current, {
				childList: true,
				subtree: true,
			});
		}

		return () => {
			observer.disconnect();
		};
	}, []);

	// Fix the useCallback to include all dependencies
	const handleScroll = useCallback(
		throttle(() => {
			const scrollElement = scrollRef.current;
			if (!scrollElement) {
				return;
			}

			const { scrollLeft, scrollWidth, clientWidth } = scrollElement;
			setScrollX(scrollLeft);

			if (scrollLeft === 0) {
				// Extend timelineData to the past
				const firstYear = timelineData[0]?.year;

				if (!firstYear) {
					return;
				}

				const newTimelineData: TimelineData = [...timelineData];
				newTimelineData.unshift({
					year: firstYear - 1,
					quarters: new Array(4).fill(null).map((_, quarterIndex) => ({
						months: new Array(3).fill(null).map((_, monthIndex) => {
							const month = quarterIndex * 3 + monthIndex;
							return {
								days: getDaysInMonth(new Date(firstYear, month, 1)),
							};
						}),
					})),
				});

				setTimelineData(newTimelineData);

				// Scroll a bit forward so it's not at the very start
				scrollElement.scrollLeft = scrollElement.clientWidth;
				setScrollX(scrollElement.scrollLeft);
			} else if (scrollLeft + clientWidth >= scrollWidth) {
				// Extend timelineData to the future
				const lastYear = timelineData.at(-1)?.year;

				if (!lastYear) {
					return;
				}

				const newTimelineData: TimelineData = [...timelineData];
				newTimelineData.push({
					year: lastYear + 1,
					quarters: new Array(4).fill(null).map((_, quarterIndex) => ({
						months: new Array(3).fill(null).map((_, monthIndex) => {
							const month = quarterIndex * 3 + monthIndex;
							return {
								days: getDaysInMonth(new Date(lastYear, month, 1)),
							};
						}),
					})),
				});

				setTimelineData(newTimelineData);

				// Scroll a bit back so it's not at the very end
				scrollElement.scrollLeft =
					scrollElement.scrollWidth - scrollElement.clientWidth;
				setScrollX(scrollElement.scrollLeft);
			}
		}, 100),
		[],
	);

	useEffect(() => {
		const scrollElement = scrollRef.current;
		if (scrollElement) {
			scrollElement.addEventListener("scroll", handleScroll);
		}

		return () => {
			// Fix memory leak by properly referencing the scroll element
			if (scrollElement) {
				scrollElement.removeEventListener("scroll", handleScroll);
			}
		};
	}, [handleScroll]);

	const scrollToFeature = useCallback(
		(feature: GanttFeature) => {
			const scrollElement = scrollRef.current;
			if (!scrollElement) {
				return;
			}

			// Calculate timeline start date from timelineData
			const timelineStartDate = new Date(timelineData[0].year, 0, 1);

			// Calculate the horizontal offset for the feature's start date
			const offset = getOffset(feature.startAt, timelineStartDate, {
				zoom,
				range,
				columnWidth,
				sidebarWidth,
				headerHeight,
				rowHeight,
				onAddItem,
				placeholderLength: 2,
				timelineData,
				ref: scrollRef,
			});

			// Scroll to align the feature's start with the right side of the sidebar
			const targetScrollLeft = Math.max(0, offset);

			scrollElement.scrollTo({
				left: targetScrollLeft,
				behavior: "smooth",
			});
		},
		[
			timelineData,
			zoom,
			range,
			columnWidth,
			sidebarWidth,
			headerHeight,
			rowHeight,
			onAddItem,
		],
	);

	return (
		<GanttContext.Provider
			value={{
				zoom,
				range,
				headerHeight,
				columnWidth,
				sidebarWidth,
				rowHeight,
				onAddItem,
				timelineData,
				placeholderLength: 2,
				ref: scrollRef,
				scrollToFeature,
			}}
		>
			<div
				className={cn(
					"gantt relative grid h-full w-full flex-none select-none overflow-auto rounded-sm bg-secondary",
					range,
					className,
				)}
				ref={scrollRef}
				style={{
					...cssVariables,
					gridTemplateColumns: "var(--gantt-sidebar-width) 1fr",
				}}
			>
				{children}
			</div>
		</GanttContext.Provider>
	);
};

export type GanttTimelineProps = {
	children: ReactNode;
	className?: string;
};

export const GanttTimeline: FC<GanttTimelineProps> = ({
	children,
	className,
}) => (
	<div
		className={cn(
			"relative flex h-full w-max flex-none overflow-clip",
			className,
		)}
	>
		{children}
	</div>
);

export type GanttTodayProps = {
	className?: string;
};

export const GanttToday: FC<GanttTodayProps> = ({ className }) => {
<<<<<<< HEAD
	const label = "Today";
=======
	const label = "Сегодня";
>>>>>>> 433a9e73
	const date = useMemo(() => new Date(), []);
	const gantt = useContext(GanttContext);
	const differenceIn = useMemo(
		() => getDifferenceIn(gantt.range),
		[gantt.range],
	);
	const timelineStartDate = useMemo(
		() => new Date(gantt.timelineData.at(0)?.year ?? 0, 0, 1),
		[gantt.timelineData],
	);

	// Memoize expensive calculations
	const offset = useMemo(
		() => differenceIn(date, timelineStartDate),
		[differenceIn, date, timelineStartDate],
	);
	const innerOffset = useMemo(
		() =>
			calculateInnerOffset(
				date,
				gantt.range,
				(gantt.columnWidth * gantt.zoom) / 100,
			),
		[date, gantt.range, gantt.columnWidth, gantt.zoom],
	);

	return (
		<div
			className="pointer-events-none absolute top-0 left-0 z-20 flex h-full select-none flex-col items-center justify-center overflow-visible"
			style={{
				width: 0,
				transform: `translateX(calc(var(--gantt-column-width) * ${offset} + ${innerOffset}px))`,
			}}
		>
			<div
				className={cn(
					"group pointer-events-auto sticky top-0 flex select-auto flex-col flex-nowrap items-center justify-center whitespace-nowrap rounded-b-md bg-card px-2 py-1 text-foreground text-xs",
					className,
				)}
			>
				{label}
				<span className="max-h-[0] overflow-hidden opacity-80 transition-all group-hover:max-h-[2rem]">
					{formatDate(date, "MMM dd, yyyy")}
				</span>
			</div>
			<div className={cn("h-full w-px bg-card", className)} />
		</div>
	);
};<|MERGE_RESOLUTION|>--- conflicted
+++ resolved
@@ -646,8 +646,8 @@
 
 	const top = useThrottle(
 		mousePosition.y -
-			(mouseRef.current?.getBoundingClientRect().y ?? 0) -
-			(windowScroll.y ?? 0),
+		(mouseRef.current?.getBoundingClientRect().y ?? 0) -
+		(windowScroll.y ?? 0),
 		10,
 	);
 
@@ -713,8 +713,8 @@
 	const [windowScroll] = useWindowScroll();
 	const x = useThrottle(
 		mousePosition.x -
-			(mouseRef.current?.getBoundingClientRect().x ?? 0) -
-			(windowScroll.x ?? 0),
+		(mouseRef.current?.getBoundingClientRect().x ?? 0) -
+		(windowScroll.x ?? 0),
 		10,
 	);
 
@@ -1426,11 +1426,7 @@
 };
 
 export const GanttToday: FC<GanttTodayProps> = ({ className }) => {
-<<<<<<< HEAD
-	const label = "Today";
-=======
 	const label = "Сегодня";
->>>>>>> 433a9e73
 	const date = useMemo(() => new Date(), []);
 	const gantt = useContext(GanttContext);
 	const differenceIn = useMemo(
