"use client";

import { Button } from "@/components/ui/button";
import {
	Command,
	CommandEmpty,
	CommandGroup,
	CommandInput,
	CommandItem,
	CommandList,
} from "@/components/ui/command";
import {
	Popover,
	PopoverContent,
	PopoverTrigger,
} from "@/components/ui/popover";
import { cn } from "@/lib/utils";
import { getDay, getDaysInMonth, isSameDay } from "date-fns";
import { atom, useAtom } from "jotai";
import {
	Check,
	ChevronLeftIcon,
	ChevronRightIcon,
	ChevronsUpDown,
} from "lucide-react";
import {
	type ReactNode,
	createContext,
	memo,
	useCallback,
	useContext,
	useMemo,
	useState,
} from "react";

export type CalendarState = {
	month: 0 | 1 | 2 | 3 | 4 | 5 | 6 | 7 | 8 | 9 | 10 | 11;
	year: number;
};

const monthAtom = atom<CalendarState["month"]>(
	new Date().getMonth() as CalendarState["month"],
);
const yearAtom = atom<CalendarState["year"]>(new Date().getFullYear());

export const useCalendarMonth = () => useAtom(monthAtom);
export const useCalendarYear = () => useAtom(yearAtom);

type CalendarContextProps = {
	locale: Intl.LocalesArgument;
	startDay: number;
};

const CalendarContext = createContext<CalendarContextProps>({
	locale: "en-US",
	startDay: 0,
});

export type Status = {
	id: string;
	name: string;
	color: string;
};

export type Feature = {
	id: string;
	name: string;
	startAt: Date;
	endAt: Date;
	status: Status;
};

type ComboboxProps = {
	value: string;
	setValue: (value: string) => void;
	data: {
		value: string;
		label: string;
	}[];
	labels: {
		button: string;
		empty: string;
		search: string;
	};
	className?: string;
};

export const monthsForLocale = (
	localeName: Intl.LocalesArgument,
	monthFormat: Intl.DateTimeFormatOptions["month"] = "long",
) => {
	const format = new Intl.DateTimeFormat(localeName, { month: monthFormat })
		.format;

	return [...new Array(12).keys()].map((m) =>
		format(new Date(Date.UTC(2021, m, 2))),
	);
};

export const daysForLocale = (
	locale: Intl.LocalesArgument,
	startDay: number,
) => {
	const weekdays: string[] = [];
	const baseDate = new Date(2024, 0, startDay);

	for (let i = 0; i < 7; i++) {
		weekdays.push(
			new Intl.DateTimeFormat(locale, { weekday: "short" }).format(baseDate),
		);
		baseDate.setDate(baseDate.getDate() + 1);
	}

	return weekdays;
};

const Combobox = ({
	value,
	setValue,
	data,
	labels,
	className,
}: ComboboxProps) => {
	const [open, setOpen] = useState(false);

	return (
		<Popover onOpenChange={setOpen} open={open}>
			<PopoverTrigger asChild>
				<Button
					aria-expanded={open}
					className={cn("w-40 justify-between capitalize", className)}
					variant="outline"
				>
					{value
						? data.find((item) => item.value === value)?.label
						: labels.button}
					<ChevronsUpDown className="ml-2 h-4 w-4 shrink-0 opacity-50" />
				</Button>
			</PopoverTrigger>
			<PopoverContent className="w-40 p-0">
				<Command
					filter={(value, search) => {
						const label = data.find((item) => item.value === value)?.label;

						return label?.toLowerCase().includes(search.toLowerCase()) ? 1 : 0;
					}}
				>
					<CommandInput placeholder={labels.search} />
					<CommandList>
						<CommandEmpty>{labels.empty}</CommandEmpty>
						<CommandGroup>
							{data.map((item) => (
								<CommandItem
									className="capitalize"
									key={item.value}
									onSelect={(currentValue) => {
										setValue(currentValue === value ? "" : currentValue);
										setOpen(false);
									}}
									value={item.value}
								>
									<Check
										className={cn(
											"mr-2 h-4 w-4",
											value === item.value ? "opacity-100" : "opacity-0",
										)}
									/>
									{item.label}
								</CommandItem>
							))}
						</CommandGroup>
					</CommandList>
				</Command>
			</PopoverContent>
		</Popover>
	);
};

type OutOfBoundsDayProps = {
	day: number;
};

const OutOfBoundsDay = ({ day }: OutOfBoundsDayProps) => (
	<div className="relative h-full w-full bg-secondary p-1 text-muted-foreground text-xs">
		{day}
	</div>
);

export type CalendarBodyProps = {
	features: Feature[];
	children: (props: { feature: Feature }) => ReactNode;
};

export const CalendarBody = ({ features, children }: CalendarBodyProps) => {
	const [month] = useCalendarMonth();
	const [year] = useCalendarYear();
	const { startDay } = useContext(CalendarContext);

	// Memoize expensive date calculations
	const currentMonthDate = useMemo(
		() => new Date(year, month, 1),
		[year, month],
	);
	const daysInMonth = useMemo(
		() => getDaysInMonth(currentMonthDate),
		[currentMonthDate],
	);
	const firstDay = useMemo(
		() => (getDay(currentMonthDate) - startDay + 7) % 7,
		[currentMonthDate, startDay],
	);

	// Memoize previous month calculations
	const prevMonthData = useMemo(() => {
		const prevMonth = month === 0 ? 11 : month - 1;
		const prevMonthYear = month === 0 ? year - 1 : year;
		const prevMonthDays = getDaysInMonth(new Date(prevMonthYear, prevMonth, 1));
		const prevMonthDaysArray = Array.from(
			{ length: prevMonthDays },
			(_, i) => i + 1,
		);
		return { prevMonthDays, prevMonthDaysArray };
	}, [month, year]);

	// Memoize next month calculations
	const nextMonthData = useMemo(() => {
		const nextMonth = month === 11 ? 0 : month + 1;
		const nextMonthYear = month === 11 ? year + 1 : year;
		const nextMonthDays = getDaysInMonth(new Date(nextMonthYear, nextMonth, 1));
		const nextMonthDaysArray = Array.from(
			{ length: nextMonthDays },
			(_, i) => i + 1,
		);
		return { nextMonthDaysArray };
	}, [month, year]);

	// Memoize features filtering by day to avoid recalculating on every render
	const featuresByDay = useMemo(() => {
		const result: { [day: number]: Feature[] } = {};
		for (let day = 1; day <= daysInMonth; day++) {
			result[day] = features.filter((feature) => {
				return isSameDay(new Date(feature.endAt), new Date(year, month, day));
			});
		}
		return result;
	}, [features, daysInMonth, year, month]);

	const days: ReactNode[] = [];

	for (let i = 0; i < firstDay; i++) {
		const day =
			prevMonthData.prevMonthDaysArray[
				prevMonthData.prevMonthDays - firstDay + i
			];

		if (day) {
			days.push(<OutOfBoundsDay day={day} key={`prev-${i}`} />);
		}
	}

	for (let day = 1; day <= daysInMonth; day++) {
		const featuresForDay = featuresByDay[day] || [];

		days.push(
			<div
				className="relative flex h-full w-full flex-col gap-1 p-1 text-muted-foreground text-xs"
				key={day}
			>
				{day}
				<div>
					{featuresForDay.slice(0, 3).map((feature) => children({ feature }))}
				</div>
				{featuresForDay.length > 3 && (
					<span className="block text-muted-foreground text-xs">
						+{featuresForDay.length - 3} more
					</span>
				)}
			</div>,
		);
	}

	const remainingDays = 7 - ((firstDay + daysInMonth) % 7);
	if (remainingDays < 7) {
		for (let i = 0; i < remainingDays; i++) {
			const day = nextMonthData.nextMonthDaysArray[i];

			if (day) {
				days.push(<OutOfBoundsDay day={day} key={`next-${i}`} />);
			}
		}
	}

	return (
		<div className="grid flex-grow grid-cols-7">
			{days.map((day, index) => (
				<div
					className={cn(
						"relative aspect-square overflow-hidden border-t border-r",
						index % 7 === 6 && "border-r-0",
					)}
					key={index}
				>
					{day}
				</div>
			))}
		</div>
	);
};

export type CalendarDatePickerProps = {
	className?: string;
	children: ReactNode;
};

export const CalendarDatePicker = ({
	className,
	children,
}: CalendarDatePickerProps) => (
	<div className={cn("flex items-center gap-1", className)}>{children}</div>
);

export type CalendarMonthPickerProps = {
	className?: string;
};

export const CalendarMonthPicker = ({
	className,
}: CalendarMonthPickerProps) => {
	const [month, setMonth] = useCalendarMonth();
	const { locale } = useContext(CalendarContext);

	// Memoize month data to avoid recalculating date formatting
	const monthData = useMemo(() => {
		return monthsForLocale(locale).map((month, index) => ({
			value: index.toString(),
			label: month,
		}));
	}, [locale]);

	return (
		<Combobox
			className={className}
			data={monthData}
			labels={{
<<<<<<< HEAD
				button: "Select month",
				empty: "No month found",
				search: "Search month",
=======
				button: "Выберите месяц",
				empty: "Месяц не найден",
				search: "Поиск месяца",
>>>>>>> 433a9e73
			}}
			setValue={(value) =>
				setMonth(Number.parseInt(value) as CalendarState["month"])
			}
			value={month.toString()}
		/>
	);
};

export type CalendarYearPickerProps = {
	className?: string;
	start: number;
	end: number;
};

export const CalendarYearPicker = ({
	className,
	start,
	end,
}: CalendarYearPickerProps) => {
	const [year, setYear] = useCalendarYear();

	return (
		<Combobox
			className={className}
			data={Array.from({ length: end - start + 1 }, (_, i) => ({
				value: (start + i).toString(),
				label: (start + i).toString(),
			}))}
			labels={{
<<<<<<< HEAD
				button: "Select year",
				empty: "No year found",
				search: "Search year",
=======
				button: "Выберите год",
				empty: "Год не найден",
				search: "Поиск года",
>>>>>>> 433a9e73
			}}
			setValue={(value) => setYear(Number.parseInt(value))}
			value={year.toString()}
		/>
	);
};

export type CalendarDatePaginationProps = {
	className?: string;
};

export const CalendarDatePagination = ({
	className,
}: CalendarDatePaginationProps) => {
	const [month, setMonth] = useCalendarMonth();
	const [year, setYear] = useCalendarYear();

	const handlePreviousMonth = useCallback(() => {
		if (month === 0) {
			setMonth(11);
			setYear(year - 1);
		} else {
			setMonth((month - 1) as CalendarState["month"]);
		}
	}, [month, year, setMonth, setYear]);

	const handleNextMonth = useCallback(() => {
		if (month === 11) {
			setMonth(0);
			setYear(year + 1);
		} else {
			setMonth((month + 1) as CalendarState["month"]);
		}
	}, [month, year, setMonth, setYear]);

	return (
		<div className={cn("flex items-center gap-2", className)}>
			<Button onClick={handlePreviousMonth} size="icon" variant="ghost">
				<ChevronLeftIcon size={16} />
			</Button>
			<Button onClick={handleNextMonth} size="icon" variant="ghost">
				<ChevronRightIcon size={16} />
			</Button>
		</div>
	);
};

export type CalendarDateProps = {
	children: ReactNode;
};

export const CalendarDate = ({ children }: CalendarDateProps) => (
	<div className="flex items-center justify-between p-3">{children}</div>
);

export type CalendarHeaderProps = {
	className?: string;
};

export const CalendarHeader = ({ className }: CalendarHeaderProps) => {
	const { locale, startDay } = useContext(CalendarContext);

	// Memoize days data to avoid recalculating date formatting
	const daysData = useMemo(() => {
		return daysForLocale(locale, startDay);
	}, [locale, startDay]);

	return (
		<div className={cn("grid flex-grow grid-cols-7", className)}>
			{daysData.map((day) => (
				<div className="p-3 text-right text-muted-foreground text-xs" key={day}>
					{day}
				</div>
			))}
		</div>
	);
};

export type CalendarItemProps = {
	feature: Feature;
	className?: string;
};

export const CalendarItem = memo(
	({ feature, className }: CalendarItemProps) => (
		<div className={cn("flex items-center gap-2", className)}>
			<div
				className="h-2 w-2 shrink-0 rounded-full"
				style={{
					backgroundColor: feature.status.color,
				}}
			/>
			<span className="truncate">{feature.name}</span>
		</div>
	),
);

CalendarItem.displayName = "CalendarItem";

export type CalendarProviderProps = {
	locale?: Intl.LocalesArgument;
	startDay?: number;
	children: ReactNode;
	className?: string;
};

export const CalendarProvider = ({
	locale = "en-US",
	startDay = 0,
	children,
	className,
}: CalendarProviderProps) => (
	<CalendarContext.Provider value={{ locale, startDay }}>
		<div className={cn("relative flex flex-col", className)}>{children}</div>
	</CalendarContext.Provider>
);<|MERGE_RESOLUTION|>--- conflicted
+++ resolved
@@ -250,7 +250,7 @@
 	for (let i = 0; i < firstDay; i++) {
 		const day =
 			prevMonthData.prevMonthDaysArray[
-				prevMonthData.prevMonthDays - firstDay + i
+			prevMonthData.prevMonthDays - firstDay + i
 			];
 
 		if (day) {
@@ -342,15 +342,9 @@
 			className={className}
 			data={monthData}
 			labels={{
-<<<<<<< HEAD
-				button: "Select month",
-				empty: "No month found",
-				search: "Search month",
-=======
 				button: "Выберите месяц",
 				empty: "Месяц не найден",
 				search: "Поиск месяца",
->>>>>>> 433a9e73
 			}}
 			setValue={(value) =>
 				setMonth(Number.parseInt(value) as CalendarState["month"])
@@ -381,15 +375,9 @@
 				label: (start + i).toString(),
 			}))}
 			labels={{
-<<<<<<< HEAD
-				button: "Select year",
-				empty: "No year found",
-				search: "Search year",
-=======
 				button: "Выберите год",
 				empty: "Год не найден",
 				search: "Поиск года",
->>>>>>> 433a9e73
 			}}
 			setValue={(value) => setYear(Number.parseInt(value))}
 			value={year.toString()}
