--- conflicted
+++ resolved
@@ -20,11 +20,8 @@
 	BarChart3,
 	Calendar,
 	ChevronDown,
-<<<<<<< HEAD
 	FileText,
-=======
 	DollarSign,
->>>>>>> 22f7368d
 	Folder,
 	LayoutGrid,
 	Paperclip,
