"use client";

import { Avatar, AvatarFallback, AvatarImage } from "@/components/ui/avatar";
import { Badge } from "@/components/ui/badge";
import { Button } from "@/components/ui/button";
import { Card } from "@/components/ui/card";
import {
	Collapsible,
	CollapsibleContent,
	CollapsibleTrigger,
} from "@/components/ui/collapsible";
import { Separator } from "@/components/ui/separator";
import { Skeleton } from "@/components/ui/skeleton";
import { Tabs, TabsContent, TabsList, TabsTrigger } from "@/components/ui/tabs";
import { useMobile } from "@/hooks/use-mobile";
import { cn } from "@/lib/utils";
import { api } from "@stroika/backend";
import type { Id } from "@stroika/backend";
import { useQuery } from "convex/react";
import { differenceInDays, format, parseISO } from "date-fns";
import { ru } from "date-fns/locale";
import {
	Building2,
	Calendar,
	CheckCircle2,
	ChevronDown,
	Circle,
	CircleDot,
	Clock,
	DollarSign,
	Loader2,
	MapPin,
	MoreHorizontal,
	Plus,
	Tag,
	Target,
	User,
	Users,
	Wallet,
	FileText,
	TrendingUp,
} from "lucide-react";
import { motion } from "motion/react";
import { lazy, Suspense, useState } from "react";

// Lazy load finance component
const ProjectFinanceTab = lazy(() => import("../project-finance/finance-overview").then(m => ({ default: m.ProjectFinanceTab })));
import {
	Area,
	AreaChart,
	Bar,
	BarChart,
	CartesianGrid,
	Cell,
	Pie,
	PieChart,
	ResponsiveContainer,
	Tooltip,
	XAxis,
	YAxis,
} from "recharts";
import { LegalDocumentsSection } from "../legal-documents/legal-documents-section";

interface ConstructionProjectOverviewProps {
	projectId: Id<"constructionProjects">;
}

const statusStyles = {
	"В работе": {
		icon: CircleDot,
		color: "text-yellow-600",
		bg: "bg-yellow-100",
		borderColor: "border-yellow-200",
	},
	завершено: {
		icon: CheckCircle2,
		color: "text-green-600",
		bg: "bg-green-100",
		borderColor: "border-green-200",
	},
	"Не начато": {
		icon: Circle,
		color: "text-gray-600",
		bg: "bg-gray-100",
		borderColor: "border-gray-200",
	},
	Приостановлено: {
		icon: Clock,
		color: "text-blue-600",
		bg: "bg-blue-100",
		borderColor: "border-blue-200",
	},
};

const priorityStyles = {
	Низкий: "bg-gray-100 text-gray-700",
	Средний: "bg-blue-100 text-blue-700",
	Высокий: "bg-orange-100 text-orange-700",
	Критический: "bg-red-100 text-red-700",
};

const projectTypeLabels = {
	residential: "Жилое",
	commercial: "Коммерческое",
	industrial: "Промышленное",
	infrastructure: "Инфраструктура",
};

export function ConstructionProjectOverview({
	projectId,
}: ConstructionProjectOverviewProps) {
	const isMobile = useMobile();
	const [expandedSections, setExpandedSections] = useState({
		charts: true,
		tasks: true,
		legalDocuments: false,
	});
	const project = useQuery(api.constructionProjects.getProjectWithTasks, {
		id: projectId,
	});

	if (!project) {
		return <ProjectSkeleton />;
	}

	const { taskStats } = project;
	const progressPercentage = project.percentComplete;
	const daysUntilTarget = project.targetDate
		? differenceInDays(parseISO(project.targetDate), new Date())
		: null;

	const StatusIcon = project.status?.name
		? statusStyles[project.status.name as keyof typeof statusStyles]?.icon ||
			Circle
		: Circle;

	// Data for pie chart
	const pieData = [
		{
			name: "завершено",
			value: taskStats.completed,
			color: "hsl(142, 76%, 36%)",
		},
		{
			name: "В работе",
			value: taskStats.inProgress,
			color: "hsl(45, 93%, 47%)",
		},
		{
			name: "Не начато",
			value: taskStats.notStarted,
			color: "hsl(var(--muted))",
		},
	];

	// Monthly revenue data for chart
	const revenueChartData =
		project.monthlyRevenue
			?.sort((a, b) => a.month.localeCompare(b.month))
			.map((rev) => ({
				month: format(parseISO(rev.month + "-01"), "MMM", { locale: ru }),
				planned: rev.planned,
				actual: rev.actual,
			})) || [];

	// Format currency
	const formatCurrency = (value: number) => {
		return new Intl.NumberFormat("ru-RU", {
			style: "currency",
			currency: "RUB",
			minimumFractionDigits: 0,
			maximumFractionDigits: 0,
		}).format(value);
	};

	// Mobile view
	if (isMobile) {
		return (
			<div className="h-full overflow-auto bg-background">
				<div className="space-y-4 p-4">
					{/* Mobile Header */}
					<motion.div
						className="space-y-3"
						initial={{ opacity: 0, y: -20 }}
						animate={{ opacity: 1, y: 0 }}
					>
						<div className="flex items-start justify-between">
							<div className="space-y-1">
								<h1 className="font-semibold text-xl">{project.name}</h1>
								<p className="text-muted-foreground text-sm">
									Клиент: {project.client}
								</p>
							</div>
							<Button variant="ghost" size="icon" className="h-8 w-8">
								<MoreHorizontal className="h-4 w-4" />
							</Button>
						</div>

						{/* Status Bar - Mobile */}
						<div className="flex flex-wrap items-center gap-2 text-xs">
							{project.status && (
								<div
									className={cn(
										"flex items-center gap-1 rounded-md px-2 py-1",
										statusStyles[
											project.status.name as keyof typeof statusStyles
										]?.bg || "bg-gray-100",
										statusStyles[
											project.status.name as keyof typeof statusStyles
										]?.borderColor || "border-gray-200",
										"border",
									)}
								>
									<StatusIcon
										className={cn(
											"h-3 w-3",
											statusStyles[
												project.status.name as keyof typeof statusStyles
											]?.color || "text-gray-600",
										)}
									/>
									<span
										className={
											statusStyles[
												project.status.name as keyof typeof statusStyles
											]?.color || "text-gray-600"
										}
									>
										{project.status.name}
									</span>
								</div>
							)}

							{project.priority && (
								<Badge
									className={cn(
										"border-0 text-xs",
										priorityStyles[
											project.priority.name as keyof typeof priorityStyles
										] || "bg-gray-100",
									)}
								>
									{project.priority.name}
								</Badge>
							)}

							<div className="flex items-center gap-1">
								<Calendar className="h-3 w-3 text-muted-foreground" />
								<span className="text-muted-foreground">
									{format(parseISO(project.startDate), "d MMM", { locale: ru })}
									{project.targetDate && (
										<>
											{" → "}
											{format(parseISO(project.targetDate), "d MMM", {
												locale: ru,
											})}
										</>
									)}
								</span>
							</div>
						</div>
					</motion.div>

					<Separator />

					{/* Quick Stats - Mobile */}
					<motion.div
						initial={{ opacity: 0 }}
						animate={{ opacity: 1 }}
						transition={{ delay: 0.1 }}
					>
						<div className="grid grid-cols-3 gap-2">
							<Card className="border-muted p-3">
								<div className="space-y-1">
									<p className="font-semibold text-xl">{taskStats.total}</p>
									<p className="text-muted-foreground text-xs">Всего</p>
								</div>
							</Card>

							<Card className="border-yellow-200 bg-yellow-50/50 p-3">
								<div className="space-y-1">
									<p className="font-semibold text-xl">
										{taskStats.inProgress}
									</p>
									<p className="text-muted-foreground text-xs">В работе</p>
								</div>
							</Card>

							<Card className="border-green-200 bg-green-50/50 p-3">
								<div className="space-y-1">
									<p className="font-semibold text-xl">{taskStats.completed}</p>
									<p className="text-muted-foreground text-xs">Готово</p>
								</div>
							</Card>
						</div>

						{/* Progress Bar - Mobile */}
						<div className="mt-4">
							<div className="mb-2 flex items-center justify-between">
								<span className="text-muted-foreground text-xs">Прогресс</span>
								<span className="font-medium text-xs">
									{Math.round(progressPercentage)}%
								</span>
							</div>
							<div className="h-2 w-full rounded-full bg-muted">
								<motion.div
									className="h-full rounded-full bg-primary"
									initial={{ width: 0 }}
									animate={{ width: `${progressPercentage}%` }}
									transition={{ duration: 0.5 }}
								/>
							</div>
						</div>
					</motion.div>

					{/* Project Details - Mobile */}
					<Card className="p-4">
						<h3 className="mb-3 font-medium text-sm">Детали проекта</h3>
						<div className="space-y-3">
							{/* Contract Value */}
							<div className="flex items-center justify-between">
								<span className="text-muted-foreground text-xs">Стоимость</span>
								<span className="font-medium text-sm">
									{formatCurrency(project.contractValue)}
								</span>
							</div>

							{/* Location */}
							<div className="flex items-center justify-between">
								<span className="text-muted-foreground text-xs">Локация</span>
								<span className="text-sm">{project.location}</span>
							</div>

							{/* Type */}
							<div className="flex items-center justify-between">
								<span className="text-muted-foreground text-xs">Тип</span>
								<Badge variant="secondary" className="text-xs">
									{projectTypeLabels[project.projectType]}
								</Badge>
							</div>

							{/* Lead */}
							{project.lead && (
								<div className="flex items-center justify-between">
									<span className="text-muted-foreground text-xs">
										Руководитель
									</span>
									<div className="flex items-center gap-2">
										<Avatar className="h-5 w-5">
											<AvatarImage src={project.lead.avatarUrl} />
											<AvatarFallback>{project.lead.name[0]}</AvatarFallback>
										</Avatar>
										<span className="text-sm">{project.lead.name}</span>
									</div>
								</div>
							)}

							{/* Timeline */}
							<div className="flex items-center justify-between">
								<span className="text-muted-foreground text-xs">Сроки</span>
								<span className="text-sm">
									{format(parseISO(project.startDate), "d MMM", { locale: ru })}{" "}
									-{" "}
									{project.targetDate
										? format(parseISO(project.targetDate), "d MMM", {
												locale: ru,
											})
										: "Не определено"}
								</span>
							</div>

							{/* Days Left */}
							{daysUntilTarget !== null && (
								<div className="flex items-center justify-between">
									<span className="text-muted-foreground text-xs">
										Осталось
									</span>
									<span
										className={cn(
											"font-medium text-sm",
											daysUntilTarget < 0 && "text-red-600",
										)}
									>
										{daysUntilTarget > 0
											? `${daysUntilTarget} дней`
											: "Просрочено"}
									</span>
								</div>
							)}

							{/* Health Status */}
							<div className="flex items-center justify-between">
								<span className="text-muted-foreground text-xs">Состояние</span>
								<div className="flex items-center gap-2">
									<div
										className="h-2.5 w-2.5 rounded-full"
										style={{ backgroundColor: project.healthColor }}
									/>
									<span className="text-sm">{project.healthName}</span>
								</div>
							</div>

							{/* Team */}
							{project.teamMembers && project.teamMembers.length > 0 && (
								<div>
									<p className="mb-2 text-muted-foreground text-xs">Команда</p>
									<div className="-space-x-1 flex">
										{project.teamMembers.slice(0, 6).map((member) => (
											<Avatar
												key={member._id}
												className="h-6 w-6 border-2 border-background"
											>
												<AvatarImage src={member.avatarUrl} />
												<AvatarFallback className="text-xs">
													{member.name[0]}
												</AvatarFallback>
											</Avatar>
										))}
										{project.teamMembers.length > 6 && (
											<div className="flex h-6 w-6 items-center justify-center rounded-full bg-muted text-xs">
												+{project.teamMembers.length - 6}
											</div>
										)}
									</div>
								</div>
							)}
						</div>
					</Card>

					{/* Charts Section - Mobile */}
					<div className="space-y-4">
						{/* Pie Chart - Mobile */}
						<Card className="p-4">
							<h3 className="mb-3 font-medium text-sm">Распределение задач</h3>
							<div className="h-[180px]">
								<ResponsiveContainer width="100%" height="100%">
									<PieChart>
										<Pie
											data={pieData}
											cx="50%"
											cy="50%"
											innerRadius={40}
											outerRadius={60}
											paddingAngle={2}
											dataKey="value"
										>
											{pieData.map((entry, index) => (
												<Cell key={`cell-${index}`} fill={entry.color} />
											))}
										</Pie>
										<Tooltip
											formatter={(value: number) => `${value} задач`}
											contentStyle={{
												backgroundColor: "var(--background)",
												border: "1px solid var(--border)",
												borderRadius: "6px",
												fontSize: "12px",
											}}
										/>
									</PieChart>
								</ResponsiveContainer>
							</div>
							<div className="mt-3 flex flex-wrap items-center justify-center gap-3">
								{pieData.map((item) => (
									<div key={item.name} className="flex items-center gap-1.5">
										<div
											className="h-2.5 w-2.5 rounded-sm"
											style={{ backgroundColor: item.color }}
										/>
										<span className="text-muted-foreground text-xs">
											{item.name} ({item.value})
										</span>
									</div>
								))}
							</div>
						</Card>

						{/* Revenue Chart - Mobile */}
						{revenueChartData.length > 0 && (
							<Card className="p-4">
								<div className="mb-3 flex items-center justify-between">
									<h3 className="font-medium text-sm">Выручка</h3>
									<span className="text-muted-foreground text-xs">
										План vs Факт
									</span>
								</div>
								<div className="h-[200px]">
									<ResponsiveContainer width="100%" height="100%">
										<BarChart data={revenueChartData}>
											<CartesianGrid
												strokeDasharray="3 3"
												stroke="hsl(var(--border))"
											/>
											<XAxis
												dataKey="month"
												stroke="hsl(var(--muted-foreground))"
												fontSize={10}
												tickLine={false}
												axisLine={false}
											/>
											<YAxis hide />
											<Tooltip
												formatter={(value: number) => formatCurrency(value)}
												contentStyle={{
													backgroundColor: "var(--background)",
													border: "1px solid var(--border)",
													borderRadius: "6px",
													fontSize: "12px",
												}}
											/>
											<Bar
												dataKey="planned"
												fill="hsl(var(--muted))"
												radius={[4, 4, 0, 0]}
											/>
											<Bar
												dataKey="actual"
												fill="hsl(var(--primary))"
												radius={[4, 4, 0, 0]}
											/>
										</BarChart>
									</ResponsiveContainer>
								</div>
							</Card>
						)}
					</div>

					{/* Recent Tasks - Mobile */}
					{project.tasks.length > 0 && (
						<div>
							<div className="mb-3 flex items-center justify-between">
								<h3 className="font-medium text-sm">Последние задачи</h3>
								<Button variant="ghost" size="sm" className="h-7 text-xs">
									<Plus className="mr-1 h-3 w-3" />
									Добавить
								</Button>
							</div>

							<Card className="divide-y">
								{project.tasks.slice(0, 3).map((task) => (
									<div
										key={task._id}
										className="flex items-center justify-between p-3 transition-colors hover:bg-muted/50"
									>
										<div className="flex min-w-0 items-center gap-3">
											<div
												className={cn(
													"flex h-6 w-6 flex-shrink-0 items-center justify-center rounded-full",
													task.status?.name.includes("завершено")
														? "bg-green-100"
														: "bg-gray-100",
												)}
											>
												{task.status?.name.includes("завершено") ? (
													<CheckCircle2 className="h-3 w-3 text-green-600" />
												) : (
													<Circle className="h-3 w-3 text-gray-600" />
												)}
											</div>
											<div className="min-w-0">
												<p className="truncate font-medium text-sm">
													{task.title}
												</p>
												<p className="text-muted-foreground text-xs">
													{task.identifier}
												</p>
											</div>
										</div>
										{task.dueDate && (
											<span className="flex-shrink-0 text-muted-foreground text-xs">
												{format(parseISO(task.dueDate), "d MMM", {
													locale: ru,
												})}
											</span>
										)}
									</div>
								))}
								{project.tasks.length > 3 && (
									<Button
										variant="ghost"
										size="sm"
										className="h-8 w-full text-xs"
									>
										Показать все {project.tasks.length} задач
									</Button>
								)}
							</Card>
						</div>
					)}

					{/* Legal Documents - Mobile */}
					<LegalDocumentsSection
						projectId={projectId}
						compact={true}
						expanded={expandedSections.legalDocuments}
						onToggle={(expanded) =>
							setExpandedSections({
								...expandedSections,
								legalDocuments: expanded,
							})
						}
					/>

					{/* Notes - Mobile */}
					{project.notes && (
						<Card className="p-4">
							<h3 className="mb-2 font-medium text-sm">Заметки</h3>
							<p className="text-muted-foreground text-sm">{project.notes}</p>
						</Card>
					)}
				</div>
			</div>
		);
	}

	// Desktop view
	return (
		<div className="h-full overflow-auto">
			<Tabs defaultValue="overview" className="h-full">
				<div className="border-b px-6 pt-4">
					<TabsList className="grid w-full max-w-md grid-cols-3">
						<TabsTrigger value="overview" className="flex items-center gap-2">
							<TrendingUp className="h-4 w-4" />
							Обзор
						</TabsTrigger>
						<TabsTrigger value="finance" className="flex items-center gap-2">
							<Wallet className="h-4 w-4" />
							Финансы
						</TabsTrigger>
						<TabsTrigger value="documents" className="flex items-center gap-2">
							<FileText className="h-4 w-4" />
							Документы
						</TabsTrigger>
					</TabsList>
				</div>

				<TabsContent value="overview" className="h-full mt-0">
					<div className="flex h-full">
						{/* Main Content */}
						<div className="flex-1 overflow-auto">
				<div className="space-y-6 p-6">
					{/* Header */}
					<motion.div
						className="space-y-4"
						initial={{ opacity: 0, y: -20 }}
						animate={{ opacity: 1, y: 0 }}
					>
						<div className="flex items-start justify-between">
							<div className="space-y-1">
								<h1 className="font-semibold text-2xl">{project.name}</h1>
								<p className="text-muted-foreground">
									Клиент: {project.client}
								</p>
								{project.notes && (
									<p className="mt-2 text-muted-foreground text-sm">
										{project.notes}
									</p>
								)}
							</div>
							<div className="flex items-center gap-2">
								<Button variant="ghost" size="icon">
									<MoreHorizontal className="h-4 w-4" />
								</Button>
							</div>
						</div>

						{/* Status Bar */}
						<div className="flex items-center gap-4 text-sm">
							{project.status && (
								<div
									className={cn(
										"flex items-center gap-1.5 rounded-md px-2 py-1",
										statusStyles[
											project.status.name as keyof typeof statusStyles
										]?.bg || "bg-gray-100",
										statusStyles[
											project.status.name as keyof typeof statusStyles
										]?.borderColor || "border-gray-200",
										"border",
									)}
								>
									<StatusIcon
										className={cn(
											"h-3.5 w-3.5",
											statusStyles[
												project.status.name as keyof typeof statusStyles
											]?.color || "text-gray-600",
										)}
									/>
									<span
										className={
											statusStyles[
												project.status.name as keyof typeof statusStyles
											]?.color || "text-gray-600"
										}
									>
										{project.status.name}
									</span>
								</div>
							)}

							{project.priority && (
								<Badge
									className={cn(
										"border-0",
										priorityStyles[
											project.priority.name as keyof typeof priorityStyles
										] || "bg-gray-100",
									)}
								>
									{project.priority.name} приоритет
								</Badge>
							)}

							{project.lead && (
								<div className="flex items-center gap-2">
									<User className="h-3.5 w-3.5 text-muted-foreground" />
									<span className="text-muted-foreground">
										{project.lead.name}
									</span>
								</div>
							)}

							<div className="flex items-center gap-2">
								<Calendar className="h-3.5 w-3.5 text-muted-foreground" />
								<span className="text-muted-foreground">
									{format(parseISO(project.startDate), "d MMM", { locale: ru })}{" "}
									→{" "}
									{project.targetDate
										? format(parseISO(project.targetDate), "d MMM yyyy", {
												locale: ru,
											})
										: "Не определено"}
								</span>
							</div>

							{daysUntilTarget !== null && (
								<div className="flex items-center gap-2">
									<Target className="h-3.5 w-3.5 text-muted-foreground" />
									<span className="text-muted-foreground">
										{daysUntilTarget > 0
											? `${daysUntilTarget} дней до завершения`
											: "Просрочено"}
									</span>
								</div>
							)}
						</div>
					</motion.div>

					<Separator />

					{/* Progress Section */}
					<motion.div
						className="space-y-6"
						initial={{ opacity: 0 }}
						animate={{ opacity: 1 }}
						transition={{ delay: 0.1 }}
					>
						<div>
							<h2 className="mb-4 font-medium text-base">Прогресс проекта</h2>

							<div className="grid grid-cols-1 gap-6 lg:grid-cols-2">
								{/* Stats Cards */}
								<div className="space-y-4">
									<div className="grid grid-cols-3 gap-4">
										<Card className="border-muted p-4">
											<div className="mb-2 flex items-center justify-between">
												<div className="h-2 w-2 rounded-full bg-muted" />
												<span className="text-muted-foreground text-xs">
													Всего задач
												</span>
											</div>
											<div className="space-y-1">
												<p className="font-semibold text-2xl">
													{taskStats.total}
												</p>
												<p className="text-muted-foreground text-xs">
													В проекте
												</p>
											</div>
										</Card>

										<Card className="border-yellow-200 bg-yellow-50/50 p-4">
											<div className="mb-2 flex items-center justify-between">
												<div className="h-2 w-2 rounded-full bg-yellow-500" />
												<span className="text-muted-foreground text-xs">
													В работе
												</span>
											</div>
											<div className="space-y-1">
												<div className="flex items-baseline gap-2">
													<p className="font-semibold text-2xl">
														{taskStats.inProgress}
													</p>
													<span className="text-muted-foreground text-xs">
														•{" "}
														{taskStats.total > 0
															? Math.round(
																	(taskStats.inProgress / taskStats.total) *
																		100,
																)
															: 0}
														%
													</span>
												</div>
												<p className="text-muted-foreground text-xs">
													Выполняется
												</p>
											</div>
										</Card>

										<Card className="border-green-200 bg-green-50/50 p-4">
											<div className="mb-2 flex items-center justify-between">
												<div className="h-2 w-2 rounded-full bg-green-500" />
												<span className="text-muted-foreground text-xs">
													завершено
												</span>
											</div>
											<div className="space-y-1">
												<div className="flex items-baseline gap-2">
													<p className="font-semibold text-2xl">
														{taskStats.completed}
													</p>
													<span className="text-muted-foreground text-xs">
														•{" "}
														{taskStats.total > 0
															? Math.round(
																	(taskStats.completed / taskStats.total) * 100,
																)
															: 0}
														%
													</span>
												</div>
												<p className="text-muted-foreground text-xs">
													завершено
												</p>
											</div>
										</Card>
									</div>

									{/* Overall Progress */}
									<Card className="p-4">
										<div className="mb-2 flex items-center justify-between">
											<h3 className="font-medium text-sm">Общий прогресс</h3>
											<span className="font-medium text-sm">
												{Math.round(progressPercentage)}%
											</span>
										</div>
										<div className="h-2 overflow-hidden rounded-full bg-muted">
											<motion.div
												className="h-full rounded-full bg-primary"
												initial={{ width: 0 }}
												animate={{ width: `${progressPercentage}%` }}
												transition={{ duration: 0.5 }}
											/>
										</div>
									</Card>

									{/* Pie Chart */}
									<Card className="p-4">
										<h3 className="mb-4 font-medium text-sm">
											Распределение задач
										</h3>
										<div className="h-[200px]">
											<ResponsiveContainer width="100%" height="100%">
												<PieChart>
													<Pie
														data={pieData}
														cx="50%"
														cy="50%"
														innerRadius={60}
														outerRadius={80}
														paddingAngle={2}
														dataKey="value"
													>
														{pieData.map((entry, index) => (
															<Cell key={`cell-${index}`} fill={entry.color} />
														))}
													</Pie>
													<Tooltip
														formatter={(value: number) => `${value} задач`}
														contentStyle={{
															backgroundColor: "var(--background)",
															border: "1px solid var(--border)",
															borderRadius: "6px",
															fontSize: "12px",
														}}
													/>
												</PieChart>
											</ResponsiveContainer>
										</div>
										<div className="mt-4 flex items-center justify-center gap-4">
											{pieData.map((item) => (
												<div
													key={item.name}
													className="flex items-center gap-2"
												>
													<div
														className="h-3 w-3 rounded-sm"
														style={{ backgroundColor: item.color }}
													/>
													<span className="text-muted-foreground text-xs">
														{item.name} ({item.value})
													</span>
												</div>
											))}
										</div>
									</Card>
								</div>

								{/* Revenue Chart */}
								{revenueChartData.length > 0 && (
									<Card className="p-4">
										<div className="mb-4 flex items-center justify-between">
											<h3 className="font-medium text-sm">
												Выручка по месяцам
											</h3>
											<span className="text-muted-foreground text-xs">
												План vs Факт
											</span>
										</div>
										<div className="h-[300px]">
											<ResponsiveContainer width="100%" height="100%">
												<BarChart data={revenueChartData}>
													<CartesianGrid
														strokeDasharray="3 3"
														stroke="hsl(var(--border))"
													/>
													<XAxis
														dataKey="month"
														stroke="hsl(var(--muted-foreground))"
														fontSize={12}
														tickLine={false}
														axisLine={false}
													/>
													<YAxis
														stroke="hsl(var(--muted-foreground))"
														fontSize={12}
														tickLine={false}
														axisLine={false}
														tickFormatter={(value) => `${value / 1000000}M`}
													/>
													<Tooltip
														formatter={(value: number) => formatCurrency(value)}
														contentStyle={{
															backgroundColor: "var(--background)",
															border: "1px solid var(--border)",
															borderRadius: "6px",
															fontSize: "12px",
														}}
													/>
													<Bar
														dataKey="planned"
														fill="hsl(var(--muted))"
														radius={[4, 4, 0, 0]}
													/>
													<Bar
														dataKey="actual"
														fill="hsl(var(--primary))"
														radius={[4, 4, 0, 0]}
													/>
												</BarChart>
											</ResponsiveContainer>
										</div>
									</Card>
								)}
							</div>
						</div>

						{/* Recent Tasks */}
						{project.tasks.length > 0 && (
							<div>
								<div className="mb-4 flex items-center justify-between">
									<h2 className="font-medium text-base">Последние задачи</h2>
									<Button variant="ghost" size="sm" className="h-8">
										<Plus className="mr-1 h-3.5 w-3.5" />
										Добавить задачу
									</Button>
								</div>

								<Card className="divide-y">
									{project.tasks.slice(0, 5).map((task) => (
										<div
											key={task._id}
											className="flex items-center justify-between p-4 transition-colors hover:bg-muted/50"
										>
											<div className="flex items-center gap-3">
												<div
													className={cn(
														"flex h-8 w-8 items-center justify-center rounded-full",
														task.status?.name.includes("завершено")
															? "bg-green-100"
															: "bg-gray-100",
													)}
												>
													{task.status?.name.includes("завершено") ? (
														<CheckCircle2 className="h-4 w-4 text-green-600" />
													) : (
														<Circle className="h-4 w-4 text-gray-600" />
													)}
												</div>
												<div>
													<p className="font-medium text-sm">{task.title}</p>
													<p className="text-muted-foreground text-xs">
														{task.identifier} •{" "}
														{task.assignee?.name || "Не назначено"}
													</p>
												</div>
											</div>
											{task.dueDate && (
												<span className="text-muted-foreground text-xs">
													{format(parseISO(task.dueDate), "d MMM", {
														locale: ru,
													})}
												</span>
											)}
										</div>
									))}
								</Card>
							</div>
						)}
<<<<<<< HEAD
							</motion.div>
						</div>
					</div>
=======

						{/* Legal Documents */}
						<LegalDocumentsSection
							projectId={projectId}
							compact={true}
							expanded={expandedSections.legalDocuments}
							onToggle={(expanded) =>
								setExpandedSections({
									...expandedSections,
									legalDocuments: expanded,
								})
							}
						/>
					</motion.div>
				</div>
			</div>
>>>>>>> 42946218

					{/* Sidebar */}
					<div className="w-80 space-y-6 border-l bg-muted/10 p-6">
				<div>
					<h3 className="mb-4 font-medium text-sm">Свойства проекта</h3>
					<div className="space-y-4">
						{/* Contract Value */}
						<div className="space-y-1.5">
							<p className="text-muted-foreground text-xs">
								Стоимость контракта
							</p>
							<div className="flex items-center gap-2">
								<DollarSign className="h-4 w-4 text-muted-foreground" />
								<span className="font-medium text-sm">
									{formatCurrency(project.contractValue)}
								</span>
							</div>
						</div>

						{/* Location */}
						<div className="space-y-1.5">
							<p className="text-muted-foreground text-xs">Местоположение</p>
							<div className="flex items-center gap-2">
								<MapPin className="h-4 w-4 text-muted-foreground" />
								<span className="text-sm">{project.location}</span>
							</div>
						</div>

						{/* Project Type */}
						<div className="space-y-1.5">
							<p className="text-muted-foreground text-xs">Тип проекта</p>
							<div className="flex items-center gap-2">
								<Building2 className="h-4 w-4 text-muted-foreground" />
								<Badge variant="secondary" className="font-normal">
									{projectTypeLabels[project.projectType]}
								</Badge>
							</div>
						</div>

						{/* Status */}
						{project.status && (
							<div className="space-y-1.5">
								<p className="text-muted-foreground text-xs">Статус</p>
								<div
									className={cn(
										"inline-flex items-center gap-1.5 rounded-md px-2 py-1 text-sm",
										statusStyles[
											project.status.name as keyof typeof statusStyles
										]?.bg || "bg-gray-100",
										statusStyles[
											project.status.name as keyof typeof statusStyles
										]?.borderColor || "border-gray-200",
										"border",
									)}
								>
									<StatusIcon
										className={cn(
											"h-3.5 w-3.5",
											statusStyles[
												project.status.name as keyof typeof statusStyles
											]?.color || "text-gray-600",
										)}
									/>
									<span
										className={
											statusStyles[
												project.status.name as keyof typeof statusStyles
											]?.color || "text-gray-600"
										}
									>
										{project.status.name}
									</span>
								</div>
							</div>
						)}

						{/* Priority */}
						{project.priority && (
							<div className="space-y-1.5">
								<p className="text-muted-foreground text-xs">Приоритет</p>
								<Badge
									className={cn(
										"border-0",
										priorityStyles[
											project.priority.name as keyof typeof priorityStyles
										] || "bg-gray-100",
									)}
								>
									{project.priority.name}
								</Badge>
							</div>
						)}

						{/* Lead */}
						{project.lead && (
							<div className="space-y-1.5">
								<p className="text-muted-foreground text-xs">Руководитель</p>
								<div className="flex items-center gap-2">
									<Avatar className="h-6 w-6">
										<AvatarImage src={project.lead.avatarUrl} />
										<AvatarFallback>{project.lead.name[0]}</AvatarFallback>
									</Avatar>
									<span className="text-sm">{project.lead.name}</span>
								</div>
							</div>
						)}

						{/* Team Members */}
						{project.teamMembers && project.teamMembers.length > 0 && (
							<div className="space-y-1.5">
								<p className="text-muted-foreground text-xs">Команда</p>
								<div className="-space-x-2 flex">
									{project.teamMembers.slice(0, 5).map((member) => (
										<Avatar
											key={member._id}
											className="h-6 w-6 border-2 border-background"
										>
											<AvatarImage src={member.avatarUrl} />
											<AvatarFallback>{member.name[0]}</AvatarFallback>
										</Avatar>
									))}
									{project.teamMembers.length > 5 && (
										<div className="flex h-6 w-6 items-center justify-center rounded-full bg-muted text-xs">
											+{project.teamMembers.length - 5}
										</div>
									)}
								</div>
							</div>
						)}

						{/* Dates */}
						<div className="space-y-1.5">
							<p className="text-muted-foreground text-xs">Сроки</p>
							<div className="flex items-center gap-1 text-sm">
								<span>
									{format(parseISO(project.startDate), "d MMM yyyy", {
										locale: ru,
									})}
								</span>
								<span className="text-muted-foreground">→</span>
								<span>
									{project.targetDate
										? format(parseISO(project.targetDate), "d MMM yyyy", {
												locale: ru,
											})
										: "Не определено"}
								</span>
							</div>
						</div>

						{/* Health Status */}
						<div className="space-y-1.5">
							<p className="text-muted-foreground text-xs">Состояние проекта</p>
							<div className="flex items-center gap-2">
								<div
									className="h-3 w-3 rounded-full"
									style={{ backgroundColor: project.healthColor }}
								/>
								<span className="text-sm">{project.healthName}</span>
							</div>
							{project.healthDescription && (
								<p className="mt-1 text-muted-foreground text-xs">
									{project.healthDescription}
								</p>
							)}
								</div>
							</div>
						</div>
					</div>
				</TabsContent>

				<TabsContent value="finance" className="h-full mt-0">
					<Suspense fallback={<ProjectSkeleton />}>
						<ProjectFinanceTab projectId={projectId} />
					</Suspense>
				</TabsContent>

				<TabsContent value="documents" className="h-full mt-0">
					<div className="flex h-full items-center justify-center">
						<div className="text-center">
							<FileText className="mx-auto mb-4 h-12 w-12 text-muted-foreground" />
							<h3 className="font-medium text-lg">Документы проекта</h3>
							<p className="text-muted-foreground text-sm mt-2">Раздел документов в разработке</p>
						</div>
					</div>
				</TabsContent>
			</Tabs>
		</div>
	);
}

function ProjectSkeleton() {
	return (
		<div className="flex h-full">
			<div className="flex-1 space-y-6 p-6">
				<div className="space-y-4">
					<Skeleton className="h-8 w-64" />
					<Skeleton className="h-4 w-48" />
					<div className="flex gap-4">
						<Skeleton className="h-6 w-24" />
						<Skeleton className="h-6 w-24" />
						<Skeleton className="h-6 w-24" />
					</div>
				</div>
				<Separator />
				<div className="grid grid-cols-1 gap-6 lg:grid-cols-2">
					<div className="space-y-4">
						<div className="grid grid-cols-3 gap-4">
							<Skeleton className="h-24" />
							<Skeleton className="h-24" />
							<Skeleton className="h-24" />
						</div>
						<Skeleton className="h-64" />
					</div>
					<Skeleton className="h-96" />
				</div>
			</div>
			<div className="w-80 border-l p-6">
				<Skeleton className="h-full" />
			</div>
		</div>
	);
}<|MERGE_RESOLUTION|>--- conflicted
+++ resolved
@@ -131,7 +131,7 @@
 
 	const StatusIcon = project.status?.name
 		? statusStyles[project.status.name as keyof typeof statusStyles]?.icon ||
-			Circle
+		Circle
 		: Circle;
 
 	// Data for pie chart
@@ -236,7 +236,7 @@
 									className={cn(
 										"border-0 text-xs",
 										priorityStyles[
-											project.priority.name as keyof typeof priorityStyles
+										project.priority.name as keyof typeof priorityStyles
 										] || "bg-gray-100",
 									)}
 								>
@@ -363,8 +363,8 @@
 									-{" "}
 									{project.targetDate
 										? format(parseISO(project.targetDate), "d MMM", {
-												locale: ru,
-											})
+											locale: ru,
+										})
 										: "Не определено"}
 								</span>
 							</div>
@@ -638,578 +638,572 @@
 					<div className="flex h-full">
 						{/* Main Content */}
 						<div className="flex-1 overflow-auto">
-				<div className="space-y-6 p-6">
-					{/* Header */}
-					<motion.div
-						className="space-y-4"
-						initial={{ opacity: 0, y: -20 }}
-						animate={{ opacity: 1, y: 0 }}
-					>
-						<div className="flex items-start justify-between">
-							<div className="space-y-1">
-								<h1 className="font-semibold text-2xl">{project.name}</h1>
-								<p className="text-muted-foreground">
-									Клиент: {project.client}
-								</p>
-								{project.notes && (
-									<p className="mt-2 text-muted-foreground text-sm">
-										{project.notes}
-									</p>
-								)}
-							</div>
-							<div className="flex items-center gap-2">
-								<Button variant="ghost" size="icon">
-									<MoreHorizontal className="h-4 w-4" />
-								</Button>
-							</div>
-						</div>
-
-						{/* Status Bar */}
-						<div className="flex items-center gap-4 text-sm">
-							{project.status && (
-								<div
-									className={cn(
-										"flex items-center gap-1.5 rounded-md px-2 py-1",
-										statusStyles[
-											project.status.name as keyof typeof statusStyles
-										]?.bg || "bg-gray-100",
-										statusStyles[
-											project.status.name as keyof typeof statusStyles
-										]?.borderColor || "border-gray-200",
-										"border",
-									)}
+							<div className="space-y-6 p-6">
+								{/* Header */}
+								<motion.div
+									className="space-y-4"
+									initial={{ opacity: 0, y: -20 }}
+									animate={{ opacity: 1, y: 0 }}
 								>
-									<StatusIcon
-										className={cn(
-											"h-3.5 w-3.5",
-											statusStyles[
-												project.status.name as keyof typeof statusStyles
-											]?.color || "text-gray-600",
-										)}
-									/>
-									<span
-										className={
-											statusStyles[
-												project.status.name as keyof typeof statusStyles
-											]?.color || "text-gray-600"
-										}
-									>
-										{project.status.name}
-									</span>
-								</div>
-							)}
-
-							{project.priority && (
-								<Badge
-									className={cn(
-										"border-0",
-										priorityStyles[
-											project.priority.name as keyof typeof priorityStyles
-										] || "bg-gray-100",
-									)}
-								>
-									{project.priority.name} приоритет
-								</Badge>
-							)}
-
-							{project.lead && (
-								<div className="flex items-center gap-2">
-									<User className="h-3.5 w-3.5 text-muted-foreground" />
-									<span className="text-muted-foreground">
-										{project.lead.name}
-									</span>
-								</div>
-							)}
-
-							<div className="flex items-center gap-2">
-								<Calendar className="h-3.5 w-3.5 text-muted-foreground" />
-								<span className="text-muted-foreground">
-									{format(parseISO(project.startDate), "d MMM", { locale: ru })}{" "}
-									→{" "}
-									{project.targetDate
-										? format(parseISO(project.targetDate), "d MMM yyyy", {
-												locale: ru,
-											})
-										: "Не определено"}
-								</span>
-							</div>
-
-							{daysUntilTarget !== null && (
-								<div className="flex items-center gap-2">
-									<Target className="h-3.5 w-3.5 text-muted-foreground" />
-									<span className="text-muted-foreground">
-										{daysUntilTarget > 0
-											? `${daysUntilTarget} дней до завершения`
-											: "Просрочено"}
-									</span>
-								</div>
-							)}
-						</div>
-					</motion.div>
-
-					<Separator />
-
-					{/* Progress Section */}
-					<motion.div
-						className="space-y-6"
-						initial={{ opacity: 0 }}
-						animate={{ opacity: 1 }}
-						transition={{ delay: 0.1 }}
-					>
-						<div>
-							<h2 className="mb-4 font-medium text-base">Прогресс проекта</h2>
-
-							<div className="grid grid-cols-1 gap-6 lg:grid-cols-2">
-								{/* Stats Cards */}
-								<div className="space-y-4">
-									<div className="grid grid-cols-3 gap-4">
-										<Card className="border-muted p-4">
-											<div className="mb-2 flex items-center justify-between">
-												<div className="h-2 w-2 rounded-full bg-muted" />
-												<span className="text-muted-foreground text-xs">
-													Всего задач
+									<div className="flex items-start justify-between">
+										<div className="space-y-1">
+											<h1 className="font-semibold text-2xl">{project.name}</h1>
+											<p className="text-muted-foreground">
+												Клиент: {project.client}
+											</p>
+											{project.notes && (
+												<p className="mt-2 text-muted-foreground text-sm">
+													{project.notes}
+												</p>
+											)}
+										</div>
+										<div className="flex items-center gap-2">
+											<Button variant="ghost" size="icon">
+												<MoreHorizontal className="h-4 w-4" />
+											</Button>
+										</div>
+									</div>
+
+									{/* Status Bar */}
+									<div className="flex items-center gap-4 text-sm">
+										{project.status && (
+											<div
+												className={cn(
+													"flex items-center gap-1.5 rounded-md px-2 py-1",
+													statusStyles[
+														project.status.name as keyof typeof statusStyles
+													]?.bg || "bg-gray-100",
+													statusStyles[
+														project.status.name as keyof typeof statusStyles
+													]?.borderColor || "border-gray-200",
+													"border",
+												)}
+											>
+												<StatusIcon
+													className={cn(
+														"h-3.5 w-3.5",
+														statusStyles[
+															project.status.name as keyof typeof statusStyles
+														]?.color || "text-gray-600",
+													)}
+												/>
+												<span
+													className={
+														statusStyles[
+															project.status.name as keyof typeof statusStyles
+														]?.color || "text-gray-600"
+													}
+												>
+													{project.status.name}
 												</span>
 											</div>
-											<div className="space-y-1">
-												<p className="font-semibold text-2xl">
-													{taskStats.total}
-												</p>
-												<p className="text-muted-foreground text-xs">
-													В проекте
-												</p>
-											</div>
-										</Card>
-
-										<Card className="border-yellow-200 bg-yellow-50/50 p-4">
-											<div className="mb-2 flex items-center justify-between">
-												<div className="h-2 w-2 rounded-full bg-yellow-500" />
-												<span className="text-muted-foreground text-xs">
-													В работе
+										)}
+
+										{project.priority && (
+											<Badge
+												className={cn(
+													"border-0",
+													priorityStyles[
+													project.priority.name as keyof typeof priorityStyles
+													] || "bg-gray-100",
+												)}
+											>
+												{project.priority.name} приоритет
+											</Badge>
+										)}
+
+										{project.lead && (
+											<div className="flex items-center gap-2">
+												<User className="h-3.5 w-3.5 text-muted-foreground" />
+												<span className="text-muted-foreground">
+													{project.lead.name}
 												</span>
 											</div>
-											<div className="space-y-1">
-												<div className="flex items-baseline gap-2">
-													<p className="font-semibold text-2xl">
-														{taskStats.inProgress}
-													</p>
-													<span className="text-muted-foreground text-xs">
-														•{" "}
-														{taskStats.total > 0
-															? Math.round(
-																	(taskStats.inProgress / taskStats.total) *
-																		100,
-																)
-															: 0}
-														%
-													</span>
-												</div>
-												<p className="text-muted-foreground text-xs">
-													Выполняется
-												</p>
-											</div>
-										</Card>
-
-										<Card className="border-green-200 bg-green-50/50 p-4">
-											<div className="mb-2 flex items-center justify-between">
-												<div className="h-2 w-2 rounded-full bg-green-500" />
-												<span className="text-muted-foreground text-xs">
-													завершено
+										)}
+
+										<div className="flex items-center gap-2">
+											<Calendar className="h-3.5 w-3.5 text-muted-foreground" />
+											<span className="text-muted-foreground">
+												{format(parseISO(project.startDate), "d MMM", { locale: ru })}{" "}
+												→{" "}
+												{project.targetDate
+													? format(parseISO(project.targetDate), "d MMM yyyy", {
+														locale: ru,
+													})
+													: "Не определено"}
+											</span>
+										</div>
+
+										{daysUntilTarget !== null && (
+											<div className="flex items-center gap-2">
+												<Target className="h-3.5 w-3.5 text-muted-foreground" />
+												<span className="text-muted-foreground">
+													{daysUntilTarget > 0
+														? `${daysUntilTarget} дней до завершения`
+														: "Просрочено"}
 												</span>
 											</div>
-											<div className="space-y-1">
-												<div className="flex items-baseline gap-2">
-													<p className="font-semibold text-2xl">
-														{taskStats.completed}
-													</p>
-													<span className="text-muted-foreground text-xs">
-														•{" "}
-														{taskStats.total > 0
-															? Math.round(
-																	(taskStats.completed / taskStats.total) * 100,
-																)
-															: 0}
-														%
-													</span>
+										)}
+									</div>
+								</motion.div>
+
+								<Separator />
+
+								{/* Progress Section */}
+								<motion.div
+									className="space-y-6"
+									initial={{ opacity: 0 }}
+									animate={{ opacity: 1 }}
+									transition={{ delay: 0.1 }}
+								>
+									<div>
+										<h2 className="mb-4 font-medium text-base">Прогресс проекта</h2>
+
+										<div className="grid grid-cols-1 gap-6 lg:grid-cols-2">
+											{/* Stats Cards */}
+											<div className="space-y-4">
+												<div className="grid grid-cols-3 gap-4">
+													<Card className="border-muted p-4">
+														<div className="mb-2 flex items-center justify-between">
+															<div className="h-2 w-2 rounded-full bg-muted" />
+															<span className="text-muted-foreground text-xs">
+																Всего задач
+															</span>
+														</div>
+														<div className="space-y-1">
+															<p className="font-semibold text-2xl">
+																{taskStats.total}
+															</p>
+															<p className="text-muted-foreground text-xs">
+																В проекте
+															</p>
+														</div>
+													</Card>
+
+													<Card className="border-yellow-200 bg-yellow-50/50 p-4">
+														<div className="mb-2 flex items-center justify-between">
+															<div className="h-2 w-2 rounded-full bg-yellow-500" />
+															<span className="text-muted-foreground text-xs">
+																В работе
+															</span>
+														</div>
+														<div className="space-y-1">
+															<div className="flex items-baseline gap-2">
+																<p className="font-semibold text-2xl">
+																	{taskStats.inProgress}
+																</p>
+																<span className="text-muted-foreground text-xs">
+																	•{" "}
+																	{taskStats.total > 0
+																		? Math.round(
+																			(taskStats.inProgress / taskStats.total) *
+																			100,
+																		)
+																		: 0}
+																	%
+																</span>
+															</div>
+															<p className="text-muted-foreground text-xs">
+																Выполняется
+															</p>
+														</div>
+													</Card>
+
+													<Card className="border-green-200 bg-green-50/50 p-4">
+														<div className="mb-2 flex items-center justify-between">
+															<div className="h-2 w-2 rounded-full bg-green-500" />
+															<span className="text-muted-foreground text-xs">
+																завершено
+															</span>
+														</div>
+														<div className="space-y-1">
+															<div className="flex items-baseline gap-2">
+																<p className="font-semibold text-2xl">
+																	{taskStats.completed}
+																</p>
+																<span className="text-muted-foreground text-xs">
+																	•{" "}
+																	{taskStats.total > 0
+																		? Math.round(
+																			(taskStats.completed / taskStats.total) * 100,
+																		)
+																		: 0}
+																	%
+																</span>
+															</div>
+															<p className="text-muted-foreground text-xs">
+																завершено
+															</p>
+														</div>
+													</Card>
 												</div>
-												<p className="text-muted-foreground text-xs">
-													завершено
-												</p>
+
+												{/* Overall Progress */}
+												<Card className="p-4">
+													<div className="mb-2 flex items-center justify-between">
+														<h3 className="font-medium text-sm">Общий прогресс</h3>
+														<span className="font-medium text-sm">
+															{Math.round(progressPercentage)}%
+														</span>
+													</div>
+													<div className="h-2 overflow-hidden rounded-full bg-muted">
+														<motion.div
+															className="h-full rounded-full bg-primary"
+															initial={{ width: 0 }}
+															animate={{ width: `${progressPercentage}%` }}
+															transition={{ duration: 0.5 }}
+														/>
+													</div>
+												</Card>
+
+												{/* Pie Chart */}
+												<Card className="p-4">
+													<h3 className="mb-4 font-medium text-sm">
+														Распределение задач
+													</h3>
+													<div className="h-[200px]">
+														<ResponsiveContainer width="100%" height="100%">
+															<PieChart>
+																<Pie
+																	data={pieData}
+																	cx="50%"
+																	cy="50%"
+																	innerRadius={60}
+																	outerRadius={80}
+																	paddingAngle={2}
+																	dataKey="value"
+																>
+																	{pieData.map((entry, index) => (
+																		<Cell key={`cell-${index}`} fill={entry.color} />
+																	))}
+																</Pie>
+																<Tooltip
+																	formatter={(value: number) => `${value} задач`}
+																	contentStyle={{
+																		backgroundColor: "var(--background)",
+																		border: "1px solid var(--border)",
+																		borderRadius: "6px",
+																		fontSize: "12px",
+																	}}
+																/>
+															</PieChart>
+														</ResponsiveContainer>
+													</div>
+													<div className="mt-4 flex items-center justify-center gap-4">
+														{pieData.map((item) => (
+															<div
+																key={item.name}
+																className="flex items-center gap-2"
+															>
+																<div
+																	className="h-3 w-3 rounded-sm"
+																	style={{ backgroundColor: item.color }}
+																/>
+																<span className="text-muted-foreground text-xs">
+																	{item.name} ({item.value})
+																</span>
+															</div>
+														))}
+													</div>
+												</Card>
 											</div>
-										</Card>
+
+											{/* Revenue Chart */}
+											{revenueChartData.length > 0 && (
+												<Card className="p-4">
+													<div className="mb-4 flex items-center justify-between">
+														<h3 className="font-medium text-sm">
+															Выручка по месяцам
+														</h3>
+														<span className="text-muted-foreground text-xs">
+															План vs Факт
+														</span>
+													</div>
+													<div className="h-[300px]">
+														<ResponsiveContainer width="100%" height="100%">
+															<BarChart data={revenueChartData}>
+																<CartesianGrid
+																	strokeDasharray="3 3"
+																	stroke="hsl(var(--border))"
+																/>
+																<XAxis
+																	dataKey="month"
+																	stroke="hsl(var(--muted-foreground))"
+																	fontSize={12}
+																	tickLine={false}
+																	axisLine={false}
+																/>
+																<YAxis
+																	stroke="hsl(var(--muted-foreground))"
+																	fontSize={12}
+																	tickLine={false}
+																	axisLine={false}
+																	tickFormatter={(value) => `${value / 1000000}M`}
+																/>
+																<Tooltip
+																	formatter={(value: number) => formatCurrency(value)}
+																	contentStyle={{
+																		backgroundColor: "var(--background)",
+																		border: "1px solid var(--border)",
+																		borderRadius: "6px",
+																		fontSize: "12px",
+																	}}
+																/>
+																<Bar
+																	dataKey="planned"
+																	fill="hsl(var(--muted))"
+																	radius={[4, 4, 0, 0]}
+																/>
+																<Bar
+																	dataKey="actual"
+																	fill="hsl(var(--primary))"
+																	radius={[4, 4, 0, 0]}
+																/>
+															</BarChart>
+														</ResponsiveContainer>
+													</div>
+												</Card>
+											)}
+										</div>
 									</div>
 
-									{/* Overall Progress */}
-									<Card className="p-4">
-										<div className="mb-2 flex items-center justify-between">
-											<h3 className="font-medium text-sm">Общий прогресс</h3>
+									{/* Recent Tasks */}
+									{project.tasks.length > 0 && (
+										<div>
+											<div className="mb-4 flex items-center justify-between">
+												<h2 className="font-medium text-base">Последние задачи</h2>
+												<Button variant="ghost" size="sm" className="h-8">
+													<Plus className="mr-1 h-3.5 w-3.5" />
+													Добавить задачу
+												</Button>
+											</div>
+
+											<Card className="divide-y">
+												{project.tasks.slice(0, 5).map((task) => (
+													<div
+														key={task._id}
+														className="flex items-center justify-between p-4 transition-colors hover:bg-muted/50"
+													>
+														<div className="flex items-center gap-3">
+															<div
+																className={cn(
+																	"flex h-8 w-8 items-center justify-center rounded-full",
+																	task.status?.name.includes("завершено")
+																		? "bg-green-100"
+																		: "bg-gray-100",
+																)}
+															>
+																{task.status?.name.includes("завершено") ? (
+																	<CheckCircle2 className="h-4 w-4 text-green-600" />
+																) : (
+																	<Circle className="h-4 w-4 text-gray-600" />
+																)}
+															</div>
+															<div>
+																<p className="font-medium text-sm">{task.title}</p>
+																<p className="text-muted-foreground text-xs">
+																	{task.identifier} •{" "}
+																	{task.assignee?.name || "Не назначено"}
+																</p>
+															</div>
+														</div>
+														{task.dueDate && (
+															<span className="text-muted-foreground text-xs">
+																{format(parseISO(task.dueDate), "d MMM", {
+																	locale: ru,
+																})}
+															</span>
+														)}
+													</div>
+												))}
+											</Card>
+										</div>
+									)}
+
+									{/* Legal Documents */}
+									<LegalDocumentsSection
+										projectId={projectId}
+										compact={true}
+										expanded={expandedSections.legalDocuments}
+										onToggle={(expanded) =>
+											setExpandedSections({
+												...expandedSections,
+												legalDocuments: expanded,
+											})
+										}
+									/>
+								</motion.div>
+							</div>
+						</div>
+
+						{/* Sidebar */}
+						<div className="w-80 space-y-6 border-l bg-muted/10 p-6">
+							<div>
+								<h3 className="mb-4 font-medium text-sm">Свойства проекта</h3>
+								<div className="space-y-4">
+									{/* Contract Value */}
+									<div className="space-y-1.5">
+										<p className="text-muted-foreground text-xs">
+											Стоимость контракта
+										</p>
+										<div className="flex items-center gap-2">
+											<DollarSign className="h-4 w-4 text-muted-foreground" />
 											<span className="font-medium text-sm">
-												{Math.round(progressPercentage)}%
+												{formatCurrency(project.contractValue)}
 											</span>
 										</div>
-										<div className="h-2 overflow-hidden rounded-full bg-muted">
-											<motion.div
-												className="h-full rounded-full bg-primary"
-												initial={{ width: 0 }}
-												animate={{ width: `${progressPercentage}%` }}
-												transition={{ duration: 0.5 }}
+									</div>
+
+									{/* Location */}
+									<div className="space-y-1.5">
+										<p className="text-muted-foreground text-xs">Местоположение</p>
+										<div className="flex items-center gap-2">
+											<MapPin className="h-4 w-4 text-muted-foreground" />
+											<span className="text-sm">{project.location}</span>
+										</div>
+									</div>
+
+									{/* Project Type */}
+									<div className="space-y-1.5">
+										<p className="text-muted-foreground text-xs">Тип проекта</p>
+										<div className="flex items-center gap-2">
+											<Building2 className="h-4 w-4 text-muted-foreground" />
+											<Badge variant="secondary" className="font-normal">
+												{projectTypeLabels[project.projectType]}
+											</Badge>
+										</div>
+									</div>
+
+									{/* Status */}
+									{project.status && (
+										<div className="space-y-1.5">
+											<p className="text-muted-foreground text-xs">Статус</p>
+											<div
+												className={cn(
+													"inline-flex items-center gap-1.5 rounded-md px-2 py-1 text-sm",
+													statusStyles[
+														project.status.name as keyof typeof statusStyles
+													]?.bg || "bg-gray-100",
+													statusStyles[
+														project.status.name as keyof typeof statusStyles
+													]?.borderColor || "border-gray-200",
+													"border",
+												)}
+											>
+												<StatusIcon
+													className={cn(
+														"h-3.5 w-3.5",
+														statusStyles[
+															project.status.name as keyof typeof statusStyles
+														]?.color || "text-gray-600",
+													)}
+												/>
+												<span
+													className={
+														statusStyles[
+															project.status.name as keyof typeof statusStyles
+														]?.color || "text-gray-600"
+													}
+												>
+													{project.status.name}
+												</span>
+											</div>
+										</div>
+									)}
+
+									{/* Priority */}
+									{project.priority && (
+										<div className="space-y-1.5">
+											<p className="text-muted-foreground text-xs">Приоритет</p>
+											<Badge
+												className={cn(
+													"border-0",
+													priorityStyles[
+													project.priority.name as keyof typeof priorityStyles
+													] || "bg-gray-100",
+												)}
+											>
+												{project.priority.name}
+											</Badge>
+										</div>
+									)}
+
+									{/* Lead */}
+									{project.lead && (
+										<div className="space-y-1.5">
+											<p className="text-muted-foreground text-xs">Руководитель</p>
+											<div className="flex items-center gap-2">
+												<Avatar className="h-6 w-6">
+													<AvatarImage src={project.lead.avatarUrl} />
+													<AvatarFallback>{project.lead.name[0]}</AvatarFallback>
+												</Avatar>
+												<span className="text-sm">{project.lead.name}</span>
+											</div>
+										</div>
+									)}
+
+									{/* Team Members */}
+									{project.teamMembers && project.teamMembers.length > 0 && (
+										<div className="space-y-1.5">
+											<p className="text-muted-foreground text-xs">Команда</p>
+											<div className="-space-x-2 flex">
+												{project.teamMembers.slice(0, 5).map((member) => (
+													<Avatar
+														key={member._id}
+														className="h-6 w-6 border-2 border-background"
+													>
+														<AvatarImage src={member.avatarUrl} />
+														<AvatarFallback>{member.name[0]}</AvatarFallback>
+													</Avatar>
+												))}
+												{project.teamMembers.length > 5 && (
+													<div className="flex h-6 w-6 items-center justify-center rounded-full bg-muted text-xs">
+														+{project.teamMembers.length - 5}
+													</div>
+												)}
+											</div>
+										</div>
+									)}
+
+									{/* Dates */}
+									<div className="space-y-1.5">
+										<p className="text-muted-foreground text-xs">Сроки</p>
+										<div className="flex items-center gap-1 text-sm">
+											<span>
+												{format(parseISO(project.startDate), "d MMM yyyy", {
+													locale: ru,
+												})}
+											</span>
+											<span className="text-muted-foreground">→</span>
+											<span>
+												{project.targetDate
+													? format(parseISO(project.targetDate), "d MMM yyyy", {
+														locale: ru,
+													})
+													: "Не определено"}
+											</span>
+										</div>
+									</div>
+
+									{/* Health Status */}
+									<div className="space-y-1.5">
+										<p className="text-muted-foreground text-xs">Состояние проекта</p>
+										<div className="flex items-center gap-2">
+											<div
+												className="h-3 w-3 rounded-full"
+												style={{ backgroundColor: project.healthColor }}
 											/>
-										</div>
-									</Card>
-
-									{/* Pie Chart */}
-									<Card className="p-4">
-										<h3 className="mb-4 font-medium text-sm">
-											Распределение задач
-										</h3>
-										<div className="h-[200px]">
-											<ResponsiveContainer width="100%" height="100%">
-												<PieChart>
-													<Pie
-														data={pieData}
-														cx="50%"
-														cy="50%"
-														innerRadius={60}
-														outerRadius={80}
-														paddingAngle={2}
-														dataKey="value"
-													>
-														{pieData.map((entry, index) => (
-															<Cell key={`cell-${index}`} fill={entry.color} />
-														))}
-													</Pie>
-													<Tooltip
-														formatter={(value: number) => `${value} задач`}
-														contentStyle={{
-															backgroundColor: "var(--background)",
-															border: "1px solid var(--border)",
-															borderRadius: "6px",
-															fontSize: "12px",
-														}}
-													/>
-												</PieChart>
-											</ResponsiveContainer>
-										</div>
-										<div className="mt-4 flex items-center justify-center gap-4">
-											{pieData.map((item) => (
-												<div
-													key={item.name}
-													className="flex items-center gap-2"
-												>
-													<div
-														className="h-3 w-3 rounded-sm"
-														style={{ backgroundColor: item.color }}
-													/>
-													<span className="text-muted-foreground text-xs">
-														{item.name} ({item.value})
-													</span>
-												</div>
-											))}
-										</div>
-									</Card>
+											<span className="text-sm">{project.healthName}</span>
+										</div>
+										{project.healthDescription && (
+											<p className="mt-1 text-muted-foreground text-xs">
+												{project.healthDescription}
+											</p>
+										)}
+									</div>
 								</div>
-
-								{/* Revenue Chart */}
-								{revenueChartData.length > 0 && (
-									<Card className="p-4">
-										<div className="mb-4 flex items-center justify-between">
-											<h3 className="font-medium text-sm">
-												Выручка по месяцам
-											</h3>
-											<span className="text-muted-foreground text-xs">
-												План vs Факт
-											</span>
-										</div>
-										<div className="h-[300px]">
-											<ResponsiveContainer width="100%" height="100%">
-												<BarChart data={revenueChartData}>
-													<CartesianGrid
-														strokeDasharray="3 3"
-														stroke="hsl(var(--border))"
-													/>
-													<XAxis
-														dataKey="month"
-														stroke="hsl(var(--muted-foreground))"
-														fontSize={12}
-														tickLine={false}
-														axisLine={false}
-													/>
-													<YAxis
-														stroke="hsl(var(--muted-foreground))"
-														fontSize={12}
-														tickLine={false}
-														axisLine={false}
-														tickFormatter={(value) => `${value / 1000000}M`}
-													/>
-													<Tooltip
-														formatter={(value: number) => formatCurrency(value)}
-														contentStyle={{
-															backgroundColor: "var(--background)",
-															border: "1px solid var(--border)",
-															borderRadius: "6px",
-															fontSize: "12px",
-														}}
-													/>
-													<Bar
-														dataKey="planned"
-														fill="hsl(var(--muted))"
-														radius={[4, 4, 0, 0]}
-													/>
-													<Bar
-														dataKey="actual"
-														fill="hsl(var(--primary))"
-														radius={[4, 4, 0, 0]}
-													/>
-												</BarChart>
-											</ResponsiveContainer>
-										</div>
-									</Card>
-								)}
 							</div>
 						</div>
-
-						{/* Recent Tasks */}
-						{project.tasks.length > 0 && (
-							<div>
-								<div className="mb-4 flex items-center justify-between">
-									<h2 className="font-medium text-base">Последние задачи</h2>
-									<Button variant="ghost" size="sm" className="h-8">
-										<Plus className="mr-1 h-3.5 w-3.5" />
-										Добавить задачу
-									</Button>
-								</div>
-
-								<Card className="divide-y">
-									{project.tasks.slice(0, 5).map((task) => (
-										<div
-											key={task._id}
-											className="flex items-center justify-between p-4 transition-colors hover:bg-muted/50"
-										>
-											<div className="flex items-center gap-3">
-												<div
-													className={cn(
-														"flex h-8 w-8 items-center justify-center rounded-full",
-														task.status?.name.includes("завершено")
-															? "bg-green-100"
-															: "bg-gray-100",
-													)}
-												>
-													{task.status?.name.includes("завершено") ? (
-														<CheckCircle2 className="h-4 w-4 text-green-600" />
-													) : (
-														<Circle className="h-4 w-4 text-gray-600" />
-													)}
-												</div>
-												<div>
-													<p className="font-medium text-sm">{task.title}</p>
-													<p className="text-muted-foreground text-xs">
-														{task.identifier} •{" "}
-														{task.assignee?.name || "Не назначено"}
-													</p>
-												</div>
-											</div>
-											{task.dueDate && (
-												<span className="text-muted-foreground text-xs">
-													{format(parseISO(task.dueDate), "d MMM", {
-														locale: ru,
-													})}
-												</span>
-											)}
-										</div>
-									))}
-								</Card>
-							</div>
-						)}
-<<<<<<< HEAD
-							</motion.div>
-						</div>
-					</div>
-=======
-
-						{/* Legal Documents */}
-						<LegalDocumentsSection
-							projectId={projectId}
-							compact={true}
-							expanded={expandedSections.legalDocuments}
-							onToggle={(expanded) =>
-								setExpandedSections({
-									...expandedSections,
-									legalDocuments: expanded,
-								})
-							}
-						/>
-					</motion.div>
-				</div>
-			</div>
->>>>>>> 42946218
-
-					{/* Sidebar */}
-					<div className="w-80 space-y-6 border-l bg-muted/10 p-6">
-				<div>
-					<h3 className="mb-4 font-medium text-sm">Свойства проекта</h3>
-					<div className="space-y-4">
-						{/* Contract Value */}
-						<div className="space-y-1.5">
-							<p className="text-muted-foreground text-xs">
-								Стоимость контракта
-							</p>
-							<div className="flex items-center gap-2">
-								<DollarSign className="h-4 w-4 text-muted-foreground" />
-								<span className="font-medium text-sm">
-									{formatCurrency(project.contractValue)}
-								</span>
-							</div>
-						</div>
-
-						{/* Location */}
-						<div className="space-y-1.5">
-							<p className="text-muted-foreground text-xs">Местоположение</p>
-							<div className="flex items-center gap-2">
-								<MapPin className="h-4 w-4 text-muted-foreground" />
-								<span className="text-sm">{project.location}</span>
-							</div>
-						</div>
-
-						{/* Project Type */}
-						<div className="space-y-1.5">
-							<p className="text-muted-foreground text-xs">Тип проекта</p>
-							<div className="flex items-center gap-2">
-								<Building2 className="h-4 w-4 text-muted-foreground" />
-								<Badge variant="secondary" className="font-normal">
-									{projectTypeLabels[project.projectType]}
-								</Badge>
-							</div>
-						</div>
-
-						{/* Status */}
-						{project.status && (
-							<div className="space-y-1.5">
-								<p className="text-muted-foreground text-xs">Статус</p>
-								<div
-									className={cn(
-										"inline-flex items-center gap-1.5 rounded-md px-2 py-1 text-sm",
-										statusStyles[
-											project.status.name as keyof typeof statusStyles
-										]?.bg || "bg-gray-100",
-										statusStyles[
-											project.status.name as keyof typeof statusStyles
-										]?.borderColor || "border-gray-200",
-										"border",
-									)}
-								>
-									<StatusIcon
-										className={cn(
-											"h-3.5 w-3.5",
-											statusStyles[
-												project.status.name as keyof typeof statusStyles
-											]?.color || "text-gray-600",
-										)}
-									/>
-									<span
-										className={
-											statusStyles[
-												project.status.name as keyof typeof statusStyles
-											]?.color || "text-gray-600"
-										}
-									>
-										{project.status.name}
-									</span>
-								</div>
-							</div>
-						)}
-
-						{/* Priority */}
-						{project.priority && (
-							<div className="space-y-1.5">
-								<p className="text-muted-foreground text-xs">Приоритет</p>
-								<Badge
-									className={cn(
-										"border-0",
-										priorityStyles[
-											project.priority.name as keyof typeof priorityStyles
-										] || "bg-gray-100",
-									)}
-								>
-									{project.priority.name}
-								</Badge>
-							</div>
-						)}
-
-						{/* Lead */}
-						{project.lead && (
-							<div className="space-y-1.5">
-								<p className="text-muted-foreground text-xs">Руководитель</p>
-								<div className="flex items-center gap-2">
-									<Avatar className="h-6 w-6">
-										<AvatarImage src={project.lead.avatarUrl} />
-										<AvatarFallback>{project.lead.name[0]}</AvatarFallback>
-									</Avatar>
-									<span className="text-sm">{project.lead.name}</span>
-								</div>
-							</div>
-						)}
-
-						{/* Team Members */}
-						{project.teamMembers && project.teamMembers.length > 0 && (
-							<div className="space-y-1.5">
-								<p className="text-muted-foreground text-xs">Команда</p>
-								<div className="-space-x-2 flex">
-									{project.teamMembers.slice(0, 5).map((member) => (
-										<Avatar
-											key={member._id}
-											className="h-6 w-6 border-2 border-background"
-										>
-											<AvatarImage src={member.avatarUrl} />
-											<AvatarFallback>{member.name[0]}</AvatarFallback>
-										</Avatar>
-									))}
-									{project.teamMembers.length > 5 && (
-										<div className="flex h-6 w-6 items-center justify-center rounded-full bg-muted text-xs">
-											+{project.teamMembers.length - 5}
-										</div>
-									)}
-								</div>
-							</div>
-						)}
-
-						{/* Dates */}
-						<div className="space-y-1.5">
-							<p className="text-muted-foreground text-xs">Сроки</p>
-							<div className="flex items-center gap-1 text-sm">
-								<span>
-									{format(parseISO(project.startDate), "d MMM yyyy", {
-										locale: ru,
-									})}
-								</span>
-								<span className="text-muted-foreground">→</span>
-								<span>
-									{project.targetDate
-										? format(parseISO(project.targetDate), "d MMM yyyy", {
-												locale: ru,
-											})
-										: "Не определено"}
-								</span>
-							</div>
-						</div>
-
-						{/* Health Status */}
-						<div className="space-y-1.5">
-							<p className="text-muted-foreground text-xs">Состояние проекта</p>
-							<div className="flex items-center gap-2">
-								<div
-									className="h-3 w-3 rounded-full"
-									style={{ backgroundColor: project.healthColor }}
-								/>
-								<span className="text-sm">{project.healthName}</span>
-							</div>
-							{project.healthDescription && (
-								<p className="mt-1 text-muted-foreground text-xs">
-									{project.healthDescription}
-								</p>
-							)}
-								</div>
-							</div>
-						</div>
-					</div>
 				</TabsContent>
 
 				<TabsContent value="finance" className="h-full mt-0">
